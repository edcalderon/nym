// Copyright 2022 - Nym Technologies SA <contact@nymtech.net>
// SPDX-License-Identifier: Apache-2.0

use crate::contract_cache::{Cache, CacheNotification, ValidatorCache};
use crate::storage::ValidatorApiStorage;
<<<<<<< HEAD
use mixnet_contract_common::reward_params::Performance;
use mixnet_contract_common::{
    Interval, MixId, MixNodeDetails, RewardedSetNodeStatus, RewardingParams,
=======
use mixnet_contract_common::families::FamilyHead;
use mixnet_contract_common::reward_params::Performance;
use mixnet_contract_common::{
    IdentityKey, Interval, MixId, MixNodeDetails, RewardedSetNodeStatus, RewardingParams,
>>>>>>> 00f17c37
};
use rocket::fairing::AdHoc;
use std::collections::HashMap;
use std::{sync::Arc, time::Duration};
use task::ShutdownListener;
use tokio::sync::RwLockReadGuard;
use tokio::{
    sync::{watch, RwLock},
    time,
};
use validator_api_requests::models::{MixNodeBondAnnotated, MixnodeStatus};

use self::inclusion_probabilities::InclusionProbabilities;

use super::reward_estimate::{compute_apy_from_reward, compute_reward_estimate};

mod inclusion_probabilities;

const CACHE_TIMOUT_MS: u64 = 100;

enum NodeStatusCacheError {
    SimulationFailed,
    SourceDataMissing,
}

// A node status cache suitable for caching values computed in one sweep, such as active set
// inclusion probabilities that are computed for all mixnodes at the same time.
//
// The cache can be triggered to update on contract cache changes, and/or periodically on a timer.
#[derive(Clone)]
pub struct NodeStatusCache {
    inner: Arc<RwLock<NodeStatusCacheInner>>,
}

#[derive(Default)]
struct NodeStatusCacheInner {
    mixnodes_annotated: Cache<Vec<MixNodeBondAnnotated>>,
    rewarded_set_annotated: Cache<Vec<MixNodeBondAnnotated>>,
    active_set_annotated: Cache<Vec<MixNodeBondAnnotated>>,

    // Estimated active set inclusion probabilities from Monte Carlo simulation
    inclusion_probabilities: Cache<InclusionProbabilities>,
}

impl NodeStatusCache {
    fn new() -> Self {
        NodeStatusCache {
            inner: Arc::new(RwLock::new(NodeStatusCacheInner::new())),
        }
    }

    pub fn stage() -> AdHoc {
        AdHoc::on_ignite("Node Status Cache", |rocket| async {
            rocket.manage(Self::new())
        })
    }

    async fn update_cache(
        &self,
        mixnodes: Vec<MixNodeBondAnnotated>,
        rewarded_set: Vec<MixNodeBondAnnotated>,
        active_set: Vec<MixNodeBondAnnotated>,
        inclusion_probabilities: InclusionProbabilities,
    ) {
        match time::timeout(Duration::from_millis(CACHE_TIMOUT_MS), self.inner.write()).await {
            Ok(mut cache) => {
                cache.mixnodes_annotated.update(mixnodes);
                cache.rewarded_set_annotated.update(rewarded_set);
                cache.active_set_annotated.update(active_set);
                cache
                    .inclusion_probabilities
                    .update(inclusion_probabilities);
            }
            Err(e) => error!("{e}"),
        }
    }

    async fn get_cache<T>(
        &self,
        fn_arg: impl FnOnce(RwLockReadGuard<'_, NodeStatusCacheInner>) -> Cache<T>,
    ) -> Option<Cache<T>> {
        match time::timeout(Duration::from_millis(CACHE_TIMOUT_MS), self.inner.read()).await {
            Ok(cache) => Some(fn_arg(cache)),
            Err(e) => {
                error!("{e}");
                None
            }
        }
    }

    pub(crate) async fn mixnodes_annotated(&self) -> Option<Cache<Vec<MixNodeBondAnnotated>>> {
        self.get_cache(|c| c.mixnodes_annotated.clone()).await
    }

    pub(crate) async fn rewarded_set_annotated(&self) -> Option<Cache<Vec<MixNodeBondAnnotated>>> {
        self.get_cache(|c| c.rewarded_set_annotated.clone()).await
    }

    pub(crate) async fn active_set_annotated(&self) -> Option<Cache<Vec<MixNodeBondAnnotated>>> {
        self.get_cache(|c| c.active_set_annotated.clone()).await
    }

    pub(crate) async fn inclusion_probabilities(&self) -> Option<Cache<InclusionProbabilities>> {
        self.get_cache(|c| c.inclusion_probabilities.clone()).await
    }

    pub async fn mixnode_details(
        &self,
        mix_id: MixId,
    ) -> (Option<MixNodeBondAnnotated>, MixnodeStatus) {
        // it might not be the most optimal to possibly iterate the entire vector to find (or not)
        // the relevant value. However, the vectors are relatively small (< 10_000 elements, < 1000 for active set)

        let active_set = &self.active_set_annotated().await.unwrap().into_inner();
        if let Some(bond) = active_set.iter().find(|mix| mix.mix_id() == mix_id) {
            return (Some(bond.clone()), MixnodeStatus::Active);
        }

        let rewarded_set = &self.rewarded_set_annotated().await.unwrap().into_inner();
        if let Some(bond) = rewarded_set.iter().find(|mix| mix.mix_id() == mix_id) {
            return (Some(bond.clone()), MixnodeStatus::Standby);
        }

        let all_bonded = &self.mixnodes_annotated().await.unwrap().into_inner();
        if let Some(bond) = all_bonded.iter().find(|mix| mix.mix_id() == mix_id) {
            (Some(bond.clone()), MixnodeStatus::Inactive)
        } else {
            (None, MixnodeStatus::NotFound)
        }
    }
}

impl NodeStatusCacheInner {
    pub fn new() -> Self {
        Self::default()
    }
}

// Long running task responsible of keeping the cache up-to-date.
pub struct NodeStatusCacheRefresher {
    // Main stored data
    cache: NodeStatusCache,
    fallback_caching_interval: Duration,

    // Sources for when refreshing data
    contract_cache: ValidatorCache,
    contract_cache_listener: watch::Receiver<CacheNotification>,
    storage: Option<ValidatorApiStorage>,
}

impl NodeStatusCacheRefresher {
    pub(crate) fn new(
        cache: NodeStatusCache,
        fallback_caching_interval: Duration,
        contract_cache: ValidatorCache,
        contract_cache_listener: watch::Receiver<CacheNotification>,
        storage: Option<ValidatorApiStorage>,
    ) -> Self {
        Self {
            cache,
            fallback_caching_interval,
            contract_cache,
            contract_cache_listener,
            storage,
        }
    }

    pub async fn run(&mut self, mut shutdown: ShutdownListener) {
        let mut fallback_interval = time::interval(self.fallback_caching_interval);
        while !shutdown.is_shutdown() {
            tokio::select! {
                biased;
                _ = shutdown.recv() => {
                    log::trace!("NodeStatusCacheRefresher: Received shutdown");
                }
                // Update node status cache when the contract cache / validator cache is updated
                Ok(_) = self.contract_cache_listener.changed() => {
                    tokio::select! {
                        _ = self.update_on_notify(&mut fallback_interval) => (),
                        _ = shutdown.recv() => {
                            log::trace!("NodeStatusCacheRefresher: Received shutdown");
                        }
                    }
                }
                // ... however, if we don't receive any notifications we fall back to periodic
                // refreshes
                _ = fallback_interval.tick() => {
                    tokio::select! {
                        _ = self.update_on_timer() => (),
                        _ = shutdown.recv() => {
                            log::trace!("NodeStatusCacheRefresher: Received shutdown");
                        }
                    }
                }
            }
        }
        log::info!("NodeStatusCacheRefresher: Exiting");
    }

    async fn update_on_notify(&self, fallback_interval: &mut time::Interval) {
        log::debug!(
            "Validator cache event detected: {:?}",
            &*self.contract_cache_listener.borrow(),
        );
        let _ = self.refresh_cache().await;
        fallback_interval.reset();
    }

    async fn update_on_timer(&self) {
        log::debug!("Timed trigger for the node status cache");
        let have_contract_cache_data =
            *self.contract_cache_listener.borrow() != CacheNotification::Start;

        if have_contract_cache_data {
            let _ = self.refresh_cache().await;
        } else {
            log::trace!(
                "Skipping updating node status cache, is the contract cache not yet available?"
            );
        }
    }

    async fn refresh_cache(&self) -> Result<(), NodeStatusCacheError> {
        log::info!("Updating node status cache");

        // Fetch contract cache data to work with
        let mixnode_details = self.contract_cache.mixnodes().await;
        let interval_reward_params = self.contract_cache.interval_reward_params().await;
        let current_interval = self.contract_cache.current_interval().await;

        let rewarded_set = self.contract_cache.rewarded_set().await;
        let active_set = self.contract_cache.active_set().await;
<<<<<<< HEAD
=======
        let mix_to_family = self.contract_cache.mix_to_family().await;
>>>>>>> 00f17c37

        let interval_reward_params =
            interval_reward_params.ok_or(NodeStatusCacheError::SourceDataMissing)?;
        let current_interval = current_interval.ok_or(NodeStatusCacheError::SourceDataMissing)?;

        // Compute inclusion probabilities
        let inclusion_probabilities = InclusionProbabilities::compute(
            &mixnode_details,
            interval_reward_params,
        )
        .ok_or_else(|| {
            error!("Failed to simulate selection probabilties for mixnodes, not updating cache");
            NodeStatusCacheError::SimulationFailed
        })?;

        // Create annotated data
        let rewarded_set_node_status = to_rewarded_set_node_status(&rewarded_set, &active_set);
        let mixnodes_annotated = self
            .annotate_node_with_details(
                mixnode_details,
                interval_reward_params,
                current_interval,
                &rewarded_set_node_status,
<<<<<<< HEAD
=======
                mix_to_family.to_vec(),
>>>>>>> 00f17c37
            )
            .await;

        // Create the annotated rewarded and active sets
        let (rewarded_set, active_set) =
            split_into_active_and_rewarded_set(&mixnodes_annotated, &rewarded_set_node_status);

        self.cache
            .update_cache(
                mixnodes_annotated,
                rewarded_set,
                active_set,
                inclusion_probabilities,
            )
            .await;
        Ok(())
    }

    async fn get_performance_from_storage(
        &self,
        mix_id: MixId,
        epoch: Interval,
    ) -> Option<Performance> {
        self.storage
            .as_ref()?
            .get_average_mixnode_uptime_in_the_last_24hrs(
                mix_id,
                epoch.current_epoch_end_unix_timestamp(),
            )
            .await
            .ok()
            .map(Into::into)
    }

    async fn annotate_node_with_details(
        &self,
        mixnodes: Vec<MixNodeDetails>,
        interval_reward_params: RewardingParams,
        current_interval: Interval,
        rewarded_set: &HashMap<MixId, RewardedSetNodeStatus>,
<<<<<<< HEAD
    ) -> Vec<MixNodeBondAnnotated> {
=======
        mix_to_family: Vec<(IdentityKey, FamilyHead)>,
    ) -> Vec<MixNodeBondAnnotated> {
        let mix_to_family = mix_to_family
            .into_iter()
            .collect::<HashMap<IdentityKey, FamilyHead>>();

>>>>>>> 00f17c37
        let mut annotated = Vec::new();
        for mixnode in mixnodes {
            let stake_saturation = mixnode
                .rewarding_details
                .bond_saturation(&interval_reward_params);

            let uncapped_stake_saturation = mixnode
                .rewarding_details
                .uncapped_bond_saturation(&interval_reward_params);

            // If the performance can't be obtained, because the validator-api was not started with
            // the monitoring (and hence, storage), then reward estimates will be all zero
            let performance = self
                .get_performance_from_storage(mixnode.mix_id(), current_interval)
                .await
                .unwrap_or_default();

            let rewarded_set_status = rewarded_set.get(&mixnode.mix_id()).copied();

            let reward_estimate = compute_reward_estimate(
                &mixnode,
                performance,
                rewarded_set_status,
                interval_reward_params,
                current_interval,
            );

            let (estimated_operator_apy, estimated_delegators_apy) =
                compute_apy_from_reward(&mixnode, reward_estimate, current_interval);

<<<<<<< HEAD
=======
            let family = mix_to_family
                .get(&mixnode.bond_information.identity().to_string())
                .cloned();

>>>>>>> 00f17c37
            annotated.push(MixNodeBondAnnotated {
                mixnode_details: mixnode,
                stake_saturation,
                uncapped_stake_saturation,
                performance,
                estimated_operator_apy,
                estimated_delegators_apy,
<<<<<<< HEAD
=======
                family,
>>>>>>> 00f17c37
            });
        }
        annotated
    }
}

fn to_rewarded_set_node_status(
    rewarded_set: &[MixNodeDetails],
    active_set: &[MixNodeDetails],
) -> HashMap<MixId, RewardedSetNodeStatus> {
    let mut rewarded_set_node_status: HashMap<MixId, RewardedSetNodeStatus> = rewarded_set
        .iter()
        .map(|m| (m.mix_id(), RewardedSetNodeStatus::Standby))
        .collect();
    for mixnode in active_set {
        *rewarded_set_node_status
            .get_mut(&mixnode.mix_id())
            .expect("All active nodes are rewarded nodes") = RewardedSetNodeStatus::Active;
    }
    rewarded_set_node_status
}

fn split_into_active_and_rewarded_set(
    mixnodes_annotated: &[MixNodeBondAnnotated],
    rewarded_set_node_status: &HashMap<u32, RewardedSetNodeStatus>,
) -> (Vec<MixNodeBondAnnotated>, Vec<MixNodeBondAnnotated>) {
    let rewarded_set: Vec<_> = mixnodes_annotated
        .iter()
        .filter(|mixnode| rewarded_set_node_status.get(&mixnode.mix_id()).is_some())
        .cloned()
        .collect();
    let active_set: Vec<_> = rewarded_set
        .iter()
        .filter(|mixnode| {
            rewarded_set_node_status
                .get(&mixnode.mix_id())
                .map_or(false, RewardedSetNodeStatus::is_active)
        })
        .cloned()
        .collect();
    (rewarded_set, active_set)
}<|MERGE_RESOLUTION|>--- conflicted
+++ resolved
@@ -3,16 +3,10 @@
 
 use crate::contract_cache::{Cache, CacheNotification, ValidatorCache};
 use crate::storage::ValidatorApiStorage;
-<<<<<<< HEAD
-use mixnet_contract_common::reward_params::Performance;
-use mixnet_contract_common::{
-    Interval, MixId, MixNodeDetails, RewardedSetNodeStatus, RewardingParams,
-=======
 use mixnet_contract_common::families::FamilyHead;
 use mixnet_contract_common::reward_params::Performance;
 use mixnet_contract_common::{
     IdentityKey, Interval, MixId, MixNodeDetails, RewardedSetNodeStatus, RewardingParams,
->>>>>>> 00f17c37
 };
 use rocket::fairing::AdHoc;
 use std::collections::HashMap;
@@ -245,10 +239,7 @@
 
         let rewarded_set = self.contract_cache.rewarded_set().await;
         let active_set = self.contract_cache.active_set().await;
-<<<<<<< HEAD
-=======
         let mix_to_family = self.contract_cache.mix_to_family().await;
->>>>>>> 00f17c37
 
         let interval_reward_params =
             interval_reward_params.ok_or(NodeStatusCacheError::SourceDataMissing)?;
@@ -272,10 +263,7 @@
                 interval_reward_params,
                 current_interval,
                 &rewarded_set_node_status,
-<<<<<<< HEAD
-=======
                 mix_to_family.to_vec(),
->>>>>>> 00f17c37
             )
             .await;
 
@@ -316,16 +304,12 @@
         interval_reward_params: RewardingParams,
         current_interval: Interval,
         rewarded_set: &HashMap<MixId, RewardedSetNodeStatus>,
-<<<<<<< HEAD
-    ) -> Vec<MixNodeBondAnnotated> {
-=======
         mix_to_family: Vec<(IdentityKey, FamilyHead)>,
     ) -> Vec<MixNodeBondAnnotated> {
         let mix_to_family = mix_to_family
             .into_iter()
             .collect::<HashMap<IdentityKey, FamilyHead>>();
 
->>>>>>> 00f17c37
         let mut annotated = Vec::new();
         for mixnode in mixnodes {
             let stake_saturation = mixnode
@@ -356,13 +340,10 @@
             let (estimated_operator_apy, estimated_delegators_apy) =
                 compute_apy_from_reward(&mixnode, reward_estimate, current_interval);
 
-<<<<<<< HEAD
-=======
             let family = mix_to_family
                 .get(&mixnode.bond_information.identity().to_string())
                 .cloned();
 
->>>>>>> 00f17c37
             annotated.push(MixNodeBondAnnotated {
                 mixnode_details: mixnode,
                 stake_saturation,
@@ -370,10 +351,7 @@
                 performance,
                 estimated_operator_apy,
                 estimated_delegators_apy,
-<<<<<<< HEAD
-=======
                 family,
->>>>>>> 00f17c37
             });
         }
         annotated
