--- conflicted
+++ resolved
@@ -2,22 +2,24 @@
 
 Post 1.0.0 release, the changelog format is based on [Keep a Changelog](https://keepachangelog.com/en/1.0.0/), and this project adheres to [Semantic Versioning](https://semver.org/spec/v2.0.0.html).
 
-<<<<<<< HEAD
-## Unreleased (v1.2.0 breaking)
+## Unreleased (multi-surb branch breaking)
 
 ### Added
 
--clients: ability to use multi-reply SURBs to send arbitrarily long messages fully anonymously whilst requesting additional reply blocks whenever they're about to run out ([#1796])
+-clients: ability to use multi-reply SURBs to send arbitrarily long messages fully anonymously whilst requesting additional reply blocks whenever they're about to run out ([#1796], [#1801], [#1804], [#1835], [#1858], [#1883]))
 
 ### Changed
 
 - clients: improve message logging when received message fails to get reconstructed ([#1803])
 
 [#1796]: https://github.com/nymtech/nym/pull/1796
+[#1801]: https://github.com/nymtech/nym/pull/1801
 [#1803]: https://github.com/nymtech/nym/pull/1803
-
-## Unreleased
-=======
+[#1804]: https://github.com/nymtech/nym/pull/1804
+[#1835]: https://github.com/nymtech/nym/pull/1835
+[#1858]: https://github.com/nymtech/nym/pull/1858
+[#1883]: https://github.com/nymtech/nym/pull/1883
+
 ## [Unreleased]
 
 ### Changed
@@ -43,14 +45,6 @@
 - gateway: Renamed flag from `enabled/disabled_credentials_mode` to `only-coconut-credentials`
 - "Family" feature for node families + layers
 - Initial coconut functionality including credentials and distributed key generation 
-
-## [v1.1.1](https://github.com/nymtech/nym/tree/v1.1.1) (2022-11-29)
->>>>>>> 00f17c37
-
-### Added
-
-- socks5-client/network-requester: add support for socks4a protocol
-
 
 ## [v1.1.1](https://github.com/nymtech/nym/tree/v1.1.1) (2022-11-29)
 
