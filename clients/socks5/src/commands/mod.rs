--- conflicted
+++ resolved
@@ -4,7 +4,6 @@
 use std::error::Error;
 
 use crate::client::config::Config;
-use crate::error::Socks5ClientError;
 use clap::CommandFactory;
 use clap::{Parser, Subcommand};
 use completions::{fig_generate, ArgShell};
@@ -90,11 +89,7 @@
     enabled_credentials_mode: bool,
 }
 
-<<<<<<< HEAD
-pub(crate) async fn execute(args: &Cli) -> Result<(), Socks5ClientError> {
-=======
 pub(crate) async fn execute(args: &Cli) -> Result<(), Box<dyn Error + Send>> {
->>>>>>> d1df407b
     let bin_name = "nym-socks5-client";
 
     match &args.command {
