// Copyright 2022 - Nym Technologies SA <contact@nymtech.net>
// SPDX-License-Identifier: Apache-2.0

<<<<<<< HEAD
use crate::client::replies::reply_storage::ReplyStorageBackend;
=======
#[cfg(feature = "reply-surb")]
use crate::client::reply_key_storage::ReplyKeyStorageError;
>>>>>>> 00f17c37
use crypto::asymmetric::identity::Ed25519RecoveryError;
use gateway_client::error::GatewayClientError;
use topology::NymTopologyError;
use validator_client::ValidatorClientError;

#[derive(thiserror::Error, Debug)]
pub enum ClientCoreError<B: ReplyStorageBackend> {
    #[error("I/O error: {0}")]
    IoError(#[from] std::io::Error),
    #[error("Gateway client error: {0}")]
    GatewayClientError(#[from] GatewayClientError),
    #[error("Ed25519 error: {0}")]
    Ed25519RecoveryError(#[from] Ed25519RecoveryError),
    #[error("Validator client error: {0}")]
    ValidatorClientError(#[from] ValidatorClientError),

    #[cfg(feature = "reply-surb")]
    #[error("Reply key storage error: {0}")]
    ReplyKeyStorageError(#[from] ReplyKeyStorageError),

    #[error("No gateway with id: {0}")]
    NoGatewayWithId(String),
    #[error("No gateways on network")]
    NoGatewaysOnNetwork,
    #[error("Failed to setup gateway")]
    FailedToSetupGateway,
    #[error("List of validator apis is empty")]
    ListOfValidatorApisIsEmpty,
    #[error("Could not load existing gateway configuration: {0}")]
    CouldNotLoadExistingGatewayConfiguration(std::io::Error),
    #[error("The current network topology seem to be insufficient to route any packets through")]
<<<<<<< HEAD
    InsufficientNetworkTopology(#[from] NymTopologyError),

    #[error("Unexpected exit")]
    UnexpectedExit,

    #[error("experienced a failure with our reply surb persistent storage: {source}")]
    SurbStorageError { source: B::StorageError },
=======
    InsufficientNetworkTopology,

    #[error("The gateway id is invalid - {0}")]
    UnableToCreatePublicKeyFromGatewayId(Ed25519RecoveryError),

    #[error("The identity of the gateway is unknwown - did you run init?")]
    GatewayIdUnknown,
    #[error("The owner of the gateway is unknown - did you run init?")]
    GatewayOwnerUnknown,
    #[error("The address of the gateway is unknown - did you run init?")]
    GatwayAddressUnknown,

    #[error("Unexpected exit")]
    UnexpectedExit,
>>>>>>> 00f17c37
}<|MERGE_RESOLUTION|>--- conflicted
+++ resolved
@@ -1,12 +1,7 @@
 // Copyright 2022 - Nym Technologies SA <contact@nymtech.net>
 // SPDX-License-Identifier: Apache-2.0
 
-<<<<<<< HEAD
 use crate::client::replies::reply_storage::ReplyStorageBackend;
-=======
-#[cfg(feature = "reply-surb")]
-use crate::client::reply_key_storage::ReplyKeyStorageError;
->>>>>>> 00f17c37
 use crypto::asymmetric::identity::Ed25519RecoveryError;
 use gateway_client::error::GatewayClientError;
 use topology::NymTopologyError;
@@ -16,50 +11,49 @@
 pub enum ClientCoreError<B: ReplyStorageBackend> {
     #[error("I/O error: {0}")]
     IoError(#[from] std::io::Error),
+
     #[error("Gateway client error: {0}")]
     GatewayClientError(#[from] GatewayClientError),
+
     #[error("Ed25519 error: {0}")]
     Ed25519RecoveryError(#[from] Ed25519RecoveryError),
+
     #[error("Validator client error: {0}")]
     ValidatorClientError(#[from] ValidatorClientError),
 
-    #[cfg(feature = "reply-surb")]
-    #[error("Reply key storage error: {0}")]
-    ReplyKeyStorageError(#[from] ReplyKeyStorageError),
-
     #[error("No gateway with id: {0}")]
     NoGatewayWithId(String),
+
     #[error("No gateways on network")]
     NoGatewaysOnNetwork,
+
     #[error("Failed to setup gateway")]
     FailedToSetupGateway,
+
     #[error("List of validator apis is empty")]
     ListOfValidatorApisIsEmpty,
+
     #[error("Could not load existing gateway configuration: {0}")]
     CouldNotLoadExistingGatewayConfiguration(std::io::Error),
+
     #[error("The current network topology seem to be insufficient to route any packets through")]
-<<<<<<< HEAD
     InsufficientNetworkTopology(#[from] NymTopologyError),
-
-    #[error("Unexpected exit")]
-    UnexpectedExit,
 
     #[error("experienced a failure with our reply surb persistent storage: {source}")]
     SurbStorageError { source: B::StorageError },
-=======
-    InsufficientNetworkTopology,
 
     #[error("The gateway id is invalid - {0}")]
     UnableToCreatePublicKeyFromGatewayId(Ed25519RecoveryError),
 
     #[error("The identity of the gateway is unknwown - did you run init?")]
     GatewayIdUnknown,
+
     #[error("The owner of the gateway is unknown - did you run init?")]
     GatewayOwnerUnknown,
+
     #[error("The address of the gateway is unknown - did you run init?")]
     GatwayAddressUnknown,
 
     #[error("Unexpected exit")]
     UnexpectedExit,
->>>>>>> 00f17c37
 }