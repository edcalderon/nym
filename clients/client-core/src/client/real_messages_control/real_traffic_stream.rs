// Copyright 2021 - Nym Technologies SA <contact@nymtech.net>
// SPDX-License-Identifier: Apache-2.0

use self::sending_delay_controller::SendingDelayController;
use crate::client::mix_traffic::BatchMixMessageSender;
use crate::client::real_messages_control::acknowledgement_control::SentPacketNotificationSender;
use crate::client::topology_control::TopologyAccessor;
use crate::client::transmission_buffer::TransmissionBuffer;
use futures::task::{Context, Poll};
use futures::{Future, Stream, StreamExt};
use log::*;
use nym_sphinx::acknowledgements::AckKey;
use nym_sphinx::addressing::clients::Recipient;
use nym_sphinx::chunking::fragment::FragmentIdentifier;
use nym_sphinx::cover::generate_loop_cover_packet;
use nym_sphinx::forwarding::packet::MixPacket;
use nym_sphinx::params::PacketSize;
use nym_sphinx::preparer::PreparedFragment;
use nym_sphinx::utils::sample_poisson_duration;
use nym_task::connections::{
    ConnectionCommand, ConnectionCommandReceiver, ConnectionId, LaneQueueLengths, TransmissionLane,
};
use rand::{CryptoRng, Rng};
use std::pin::Pin;
use std::sync::Arc;
use std::time::Duration;
use std::time::Instant;
use std::thread::sleep;
use std::time::{SystemTime, UNIX_EPOCH};

#[cfg(not(target_arch = "wasm32"))]
use tokio::time;

#[cfg(target_arch = "wasm32")]
use wasm_timer;

mod sending_delay_controller;

/// Configurable parameters of the `OutQueueControl`
pub(crate) struct Config {
    /// Key used to encrypt and decrypt content of an ACK packet.
    ack_key: Arc<AckKey>,

    /// Represents full address of this client.
    our_full_destination: Recipient,

    /// Average delay an acknowledgement packet is going to get delay at a single mixnode.
    average_ack_delay: Duration,

    /// Average delay a data packet is going to get delay at a single mixnode.
    average_packet_delay: Duration,

    /// Average delay between sending subsequent packets.
    average_message_sending_delay: Duration,

    /// Controls whether the stream constantly produces packets according to the predefined
    /// poisson distribution.
    disable_poisson_packet_distribution: bool,

    /// Predefined packet size used for the loop cover messages.
    cover_packet_size: PacketSize,
}

impl Config {
    pub(crate) fn new(
        ack_key: Arc<AckKey>,
        our_full_destination: Recipient,
        average_ack_delay: Duration,
        average_packet_delay: Duration,
        average_message_sending_delay: Duration,
        disable_poisson_packet_distribution: bool,
    ) -> Self {
        Config {
            ack_key,
            our_full_destination,
            average_ack_delay,
            average_packet_delay,
            average_message_sending_delay,
            disable_poisson_packet_distribution,
            cover_packet_size: Default::default(),
        }
    }

    pub fn with_custom_cover_packet_size(mut self, packet_size: PacketSize) -> Self {
        self.cover_packet_size = packet_size;
        self
    }
}

pub(crate) struct OutQueueControl<R>
where
    R: CryptoRng + Rng,
{
    /// Configurable parameters of the `ActionController`
    config: Config,

    /// Channel used for notifying of a real packet being sent out. Used to start up retransmission timer.
    sent_notifier: SentPacketNotificationSender,

    /// Internal state, determined by `average_message_sending_delay`,
    /// used to keep track of when a next packet should be sent out.
    #[cfg(not(target_arch = "wasm32"))]
    next_delay: Option<Pin<Box<time::Sleep>>>,

    #[cfg(target_arch = "wasm32")]
    next_delay: Option<Pin<Box<wasm_timer::Delay>>>,

    // To make sure we don't overload the mix_tx channel, we limit the rate we are pushing
    // messages.
    sending_delay_controller: SendingDelayController,

    /// Channel used for sending prepared sphinx packets to `MixTrafficController` that sends them
    /// out to the network without any further delays.
    mix_tx: BatchMixMessageSender,

    /// Channel used for receiving real, prepared, messages that must be first sufficiently delayed
    /// before being sent out into the network.
    real_receiver: BatchRealMessageReceiver,

    /// Instance of a cryptographically secure random number generator.
    rng: R,

    /// Accessor to the common instance of network topology.
    topology_access: TopologyAccessor,

    /// Buffer containing all incoming real messages keyed by transmission lane, that we will send
    /// out to the mixnet.
    transmission_buffer: TransmissionBuffer<RealMessage>,

    /// Incoming channel for being notified of closed connections, so that we can close lanes
    /// corresponding to connections. To avoid sending traffic unnecessary
    client_connection_rx: ConnectionCommandReceiver,

    /// Report queue lengths so that upstream can backoff sending data, and keep connections open.
    lane_queue_lengths: LaneQueueLengths,
}

#[derive(Debug)]
pub(crate) struct RealMessage {
    mix_packet: MixPacket,
    fragment_id: FragmentIdentifier,
    // TODO: add info about it being constructed with reply-surb
}

impl From<PreparedFragment> for RealMessage {
    fn from(fragment: PreparedFragment) -> Self {
        RealMessage {
            mix_packet: fragment.mix_packet,
            fragment_id: fragment.fragment_identifier,
        }
    }
}

impl RealMessage {
    pub(crate) fn packet_size(&self) -> usize {
        self.mix_packet.sphinx_packet().len()
    }

    pub(crate) fn new(mix_packet: MixPacket, fragment_id: FragmentIdentifier) -> Self {
        RealMessage {
            mix_packet,
            fragment_id,
        }
    }
}

// messages are already prepared, etc. the real point of it is to forward it to mix_traffic
// after sufficient delay
pub(crate) type BatchRealMessageSender =
    tokio::sync::mpsc::Sender<(Vec<RealMessage>, TransmissionLane)>;
type BatchRealMessageReceiver = tokio::sync::mpsc::Receiver<(Vec<RealMessage>, TransmissionLane)>;

pub(crate) enum StreamMessage {
    Cover,
    Real(Box<RealMessage>),
}

impl<R> OutQueueControl<R>
where
    R: CryptoRng + Rng + Unpin,
{
    // at this point I'm not entirely sure how to deal with this warning without
    // some considerable refactoring
    #[allow(clippy::too_many_arguments)]
    pub(crate) fn new(
        config: Config,
        rng: R,
        sent_notifier: SentPacketNotificationSender,
        mix_tx: BatchMixMessageSender,
        real_receiver: BatchRealMessageReceiver,
        topology_access: TopologyAccessor,
        lane_queue_lengths: LaneQueueLengths,
        client_connection_rx: ConnectionCommandReceiver,
    ) -> Self {
        OutQueueControl {
            config,
            sent_notifier,
            next_delay: None,
            sending_delay_controller: Default::default(),
            mix_tx,
            real_receiver,
            rng,
            topology_access,
            transmission_buffer: TransmissionBuffer::new(),
            client_connection_rx,
            lane_queue_lengths,
        }
    }

    fn sent_notify(&self, frag_id: FragmentIdentifier) {
        // well technically the message was not sent just yet, but now it's up to internal
        // queues and client load rather than the required delay. So realistically we can treat
        // whatever is about to happen as negligible additional delay.
        trace!("{} is about to get sent to the mixnet", frag_id);
        self.sent_notifier.unbounded_send(frag_id).unwrap();
    }

    async fn craft_dummy_packet(&mut self) -> Option<MixPacket> {
        let topology_permit = self.topology_access.get_read_permit().await;
        // the ack is sent back to ourselves (and then ignored)
        let topology_ref = match topology_permit.try_get_valid_topology_ref(
            &self.config.our_full_destination,
            Some(&self.config.our_full_destination),
        ) {
            Ok(topology) => topology,
            Err(err) => {
                warn!("We're not going to send any loop cover message this time, as the current topology seem to be invalid - {err}");
                return None;
            }
        };
        Some(generate_loop_cover_packet(
            &mut self.rng,
            topology_ref,
            &*self.config.ack_key,
            &self.config.our_full_destination,
            self.config.average_ack_delay,
            self.config.average_packet_delay,
            self.config.cover_packet_size,
        )
        .expect("Somehow failed to generate a loop cover message with a valid topology"))
    }

    async fn on_message(&mut self, next_message: StreamMessage, dummy_packet: Option<MixPacket>) {
        trace!("created new message");

        let (next_message, fragment_id) = match next_message {
            StreamMessage::Cover => {
                // TODO for way down the line: in very rare cases (during topology update) we might have
                // to wait a really tiny bit before actually obtaining the permit hence messing with our
                // poisson delay, but is it really a problem?
                let topology_permit = self.topology_access.get_read_permit().await;
                // the ack is sent back to ourselves (and then ignored)
                let topology_ref = match topology_permit.try_get_valid_topology_ref(
                    &self.config.our_full_destination,
                    Some(&self.config.our_full_destination),
                ) {
                    Ok(topology) => topology,
                    Err(err) => {
                        warn!("We're not going to send any loop cover message this time, as the current topology seem to be invalid - {err}");
                        return;
                    }
                };
                println!("cover sent");
                match dummy_packet {
                    Some(packet) => (packet, None),
                    None => 
                    (
                        generate_loop_cover_packet(
                            &mut self.rng,
                            topology_ref,
                            &self.config.ack_key,
                            &self.config.our_full_destination,
                            self.config.average_ack_delay,
                            self.config.average_packet_delay,
                            self.config.cover_packet_size,
                        )
                        .expect("Somehow failed to generate a loop cover message with a valid topology"),
                        None,
                    )
                }
            }
            StreamMessage::Real(real_message) => {
                let time = SystemTime::now()
                .duration_since(UNIX_EPOCH)
                .unwrap()
                .as_millis();
                println!("real sent: /{:?}/{}", real_message.fragment_id, time);
                (real_message.mix_packet, Some(real_message.fragment_id))

            }
        };

        if let Err(err) = self.mix_tx.send(vec![next_message]).await {
            log::error!("Failed to send: {err}");
        }

        // notify ack controller about sending our message only after we actually managed to push it
        // through the channel
        if let Some(fragment_id) = fragment_id {
            self.sent_notify(fragment_id);
        }

        // In addition to closing connections on receiving messages throught client_connection_rx,
        // also close connections when sufficiently stale.
        self.transmission_buffer.prune_stale_connections();

        // JS: Not entirely sure why or how it fixes stuff, but without the yield call,
        // the UnboundedReceiver [of mix_rx] will not get a chance to read anything
        // JS2: Basically it was the case that with high enough rate, the stream had already a next value
        // ready and hence was immediately re-scheduled causing other tasks to be starved;
        // yield makes it go back the scheduling queue regardless of its value availability

        // TODO: temporary and BAD workaround for wasm (we should find a way to yield here in wasm)
        #[cfg(not(target_arch = "wasm32"))]
        tokio::task::yield_now().await;
    }

    fn on_close_connection(&mut self, connection_id: ConnectionId) {
        log::debug!("Removing lane for connection: {connection_id}");
        self.transmission_buffer
            .remove(&TransmissionLane::ConnectionId(connection_id));
    }

    fn current_average_message_sending_delay(&self) -> Duration {
        self.config.average_message_sending_delay
            * self.sending_delay_controller.current_multiplier()
    }

    fn adjust_current_average_message_sending_delay(&mut self) {
        let used_slots = self.mix_tx.max_capacity() - self.mix_tx.capacity();
        log::trace!(
            "used_slots: {used_slots}, current_multiplier: {}",
            self.sending_delay_controller.current_multiplier()
        );

        // Even just a single used slot is enough to signal backpressure
        if used_slots > 0 {
            log::trace!("Backpressure detected");
            self.sending_delay_controller.record_backpressure_detected();
        }

        // If the buffer is running out, slow down the sending rate
        if self.mix_tx.capacity() == 0
            && self.sending_delay_controller.not_increased_delay_recently()
        {
            self.sending_delay_controller.increase_delay_multiplier();
        }

        // Very carefully step up the sending rate in case it seems like we can solidly handle the
        // current rate.
        if self.sending_delay_controller.is_sending_reliable() {
            self.sending_delay_controller.decrease_delay_multiplier();
        }
    }

    fn pop_next_message(&mut self) -> Option<RealMessage> {
        // Pop the next message from the transmission buffer
        let (lane, real_next) = self
            .transmission_buffer
            .pop_next_message_at_random(&mut self.rng)?;

        // Update the published queue length
        let lane_length = self.transmission_buffer.lane_length(&lane);
        self.lane_queue_lengths.set(&lane, lane_length);

        Some(real_next)
    }

    fn poll_poisson(&mut self, cx: &mut Context<'_>) -> Poll<Option<StreamMessage>> {
        // The average delay could change depending on if backpressure in the downstream channel
        // (mix_tx) was detected.
        //self.adjust_current_average_message_sending_delay();
        let avg_delay = self.current_average_message_sending_delay();

        // Start by checking if we have any incoming messages about closed connections
        // NOTE: this feels a bit iffy, the `OutQueueControl` is getting ripe for a rewrite to
        // something simpler.
        if let Poll::Ready(Some(id)) = Pin::new(&mut self.client_connection_rx).poll_next(cx) {
            match id {
                ConnectionCommand::Close(id) => self.on_close_connection(id),
            }
        }

        if let Some(ref mut next_delay) = &mut self.next_delay {
            // it is not yet time to return a message
            if next_delay.as_mut().poll(cx).is_pending() {
                return Poll::Pending;
            };

            // we know it's time to send a message, so let's prepare delay for the next one
            // Get the `now` by looking at the current `delay` deadline
            let next_poisson_delay = sample_poisson_duration(&mut self.rng, avg_delay);

            // The next interval value is `next_poisson_delay` after the one that just
            // yielded.
            #[cfg(not(target_arch = "wasm32"))]
            {
                let now = next_delay.deadline();
                let next = now + next_poisson_delay;
                next_delay.as_mut().reset(next);
            }

            #[cfg(target_arch = "wasm32")]
            {
                next_delay.as_mut().reset(next_poisson_delay);
            }

            // On every iteration we get new messages from upstream. Given that these come bunched
            // in `Vec`, this ensures that on average we will fetch messages faster than we can
            // send, which is a condition for being able to multiplex sphinx packets from multiple
            // data streams.
            match Pin::new(&mut self.real_receiver).poll_recv(cx) {
                // in the case our real message channel stream was closed, we should also indicate we are closed
                // (and whoever is using the stream should panic)
                Poll::Ready(None) => Poll::Ready(None),

                Poll::Ready(Some((real_messages, conn_id))) => {
                    log::trace!("handling real_messages: size: {}", real_messages.len());

                    self.transmission_buffer.store(&conn_id, real_messages);
                    let real_next = self.pop_next_message().expect("Just stored one");

                    Poll::Ready(Some(StreamMessage::Real(Box::new(real_next))))
                }

                Poll::Pending => {
                    if let Some(real_next) = self.pop_next_message() {
                        Poll::Ready(Some(StreamMessage::Real(Box::new(real_next))))
                    } else {
                        // otherwise construct a dummy one
                        Poll::Ready(Some(StreamMessage::Cover))
                    }
                }
            }
        } else {
            // we never set an initial delay - let's do it now
            cx.waker().wake_by_ref();

            let sampled =
                sample_poisson_duration(&mut self.rng, self.config.average_message_sending_delay);

            #[cfg(not(target_arch = "wasm32"))]
            let next_delay = Box::pin(time::sleep(sampled));

            #[cfg(target_arch = "wasm32")]
            let next_delay = Box::pin(wasm_timer::Delay::new(sampled));

            self.next_delay = Some(next_delay);

            Poll::Pending
        }
    }

    fn poll_immediate(&mut self, cx: &mut Context<'_>) -> Poll<Option<StreamMessage>> {
        // Start by checking if we have any incoming messages about closed connections
        if let Poll::Ready(Some(id)) = Pin::new(&mut self.client_connection_rx).poll_next(cx) {
            match id {
                ConnectionCommand::Close(id) => self.on_close_connection(id),
            }
        }

        match Pin::new(&mut self.real_receiver).poll_recv(cx) {
            // in the case our real message channel stream was closed, we should also indicate we are closed
            // (and whoever is using the stream should panic)
            Poll::Ready(None) => Poll::Ready(None),

            Poll::Ready(Some((real_messages, conn_id))) => {
                log::trace!("handling real_messages: size: {}", real_messages.len());

                // First store what we got for the given connection id
                self.transmission_buffer.store(&conn_id, real_messages);
                let real_next = self.pop_next_message().expect("we just added one");

                Poll::Ready(Some(StreamMessage::Real(Box::new(real_next))))
            }

            Poll::Pending => {
                if let Some(real_next) = self.pop_next_message() {
                    Poll::Ready(Some(StreamMessage::Real(Box::new(real_next))))
                } else {
                    Poll::Pending
                }
            }
        }
    }

    fn poll_next_message(
        mut self: Pin<&mut Self>,
        cx: &mut Context<'_>,
    ) -> Poll<Option<StreamMessage>> {
        if self.config.disable_poisson_packet_distribution {
            self.poll_immediate(cx)
        } else {
            self.poll_poisson(cx)
        }
    }

    #[cfg(not(target_arch = "wasm32"))]
    fn log_status(&self, shutdown: &mut nym_task::TaskClient) {
        use crate::error::ClientCoreStatusMessage;

        let packets = self.transmission_buffer.total_size();
        let backlog = self.transmission_buffer.total_size_in_bytes() as f64 / 1024.0;
        let lanes = self.transmission_buffer.num_lanes();
        let mult = self.sending_delay_controller.current_multiplier();
        let delay = self.current_average_message_sending_delay().as_millis();
        let status_str = if self.config.disable_poisson_packet_distribution {
            format!("Status: {lanes} lanes, backlog: {backlog:.2} kiB ({packets}), no delay")
        } else {
            format!(
                "Status: {lanes} lanes, backlog: {backlog:.2} kiB ({packets}), avg delay: {delay}ms ({mult})"
            )
        };
        if packets > 1000 {
            log::warn!("{status_str}");
        } else if packets > 0 {
            log::info!("{status_str}");
        } else {
            log::debug!("{status_str}");
        }

        // Send status message to whoever is listening (possibly UI)
        if mult == self.sending_delay_controller.max_multiplier() {
            shutdown.send_status_msg(Box::new(ClientCoreStatusMessage::GatewayIsVerySlow));
        } else if mult > self.sending_delay_controller.min_multiplier() {
            shutdown.send_status_msg(Box::new(ClientCoreStatusMessage::GatewayIsSlow));
        }
    }

    #[cfg(not(target_arch = "wasm32"))]
    fn log_status_infrequent(&self) {
        if self.sending_delay_controller.current_multiplier() > 1 {
            log::warn!(
                "Unable to send packets at the default rate - rate reduced by setting the delay multiplier set to: {}",
                self.sending_delay_controller.current_multiplier()
            );
        }
    }

<<<<<<< HEAD
    pub(super) async fn run_with_shutdown(&mut self, mut shutdown: task::TaskClient) {
        self.run_test().await;
        return;
        println!("START LINE");
=======
    pub(super) async fn run_with_shutdown(&mut self, mut shutdown: nym_task::TaskClient) {
>>>>>>> 6d44fe81
        debug!("Started OutQueueControl with graceful shutdown support");

        #[cfg(not(target_arch = "wasm32"))]
        {
            let mut status_timer = tokio::time::interval(Duration::from_secs(5));
            let mut infrequent_status_timer = tokio::time::interval(Duration::from_secs(60));

            while !shutdown.is_shutdown() {
                tokio::select! {
                    biased;
                    _ = shutdown.recv_with_delay() => {
                        log::trace!("OutQueueControl: Received shutdown");
                    }
                    _ = status_timer.tick() => {
                        self.log_status(&mut shutdown);
                    }
                    _ = infrequent_status_timer.tick() => {
                        self.log_status_infrequent();
                    }
                    next_message = self.next() => if let Some(next_message) = next_message {
                        self.on_message(next_message, None).await;
                    } else {
                        log::trace!("OutQueueControl: Stopping since channel closed");
                        break;
                    }
                }
            }
            shutdown.recv_timeout().await;
        }

        #[cfg(target_arch = "wasm32")]
        {
            while !shutdown.is_shutdown() {
                tokio::select! {
                    biased;
                    _ = shutdown.recv() => {
                        log::trace!("OutQueueControl: Received shutdown");
                    }
                    next_message = self.next() => if let Some(next_message) = next_message {
                        self.on_message(next_message).await;
                    } else {
                        log::trace!("OutQueueControl: Stopping since channel closed");
                        break;
                    }
                }
            }
        }
        assert!(shutdown.is_shutdown_poll());
        log::debug!("OutQueueControl: Exiting");
    }

    pub(super) async fn run_test(&mut self) {
        warn!("Started OutQueueControl in test mode");
        warn!("Using packets of {:?} bytes",self.config.cover_packet_size.size());
        let dummy_packet = self.craft_dummy_packet().await.unwrap().into_bytes();

        sleep(Duration::new(5, 0));
        info!("Starting warmup phase");

        let mut now = Instant::now(); 
        while let Some(next_message) = self.next().await {
           let packet = MixPacket::try_from_bytes(&dummy_packet.clone()).unwrap();
           self.on_message(next_message, Some(packet)).await;
           if now.elapsed().as_secs() > 10 {
               break;
           }
        }

        info!("10sec warmup done");
        sleep(Duration::new(10, 0));
        info!("10 seconds cooldown elapsed");
        info!("Resetting delay");
        self.next_delay = None;

        info!("Starting measurement");
        println!("START LINE");

        now = Instant::now(); 
        while let Some(next_message) = self.next().await {
            let packet = MixPacket::try_from_bytes(&dummy_packet.clone()).unwrap();
            self.on_message(next_message, Some(packet)).await;
            if now.elapsed().as_secs() > 300 {
                break;
            }
        }
        println!("STOP LINE");
        info!("Stopping stream after 5min");
        sleep(Duration::new(10, 0));
        info!("10 seconds cooldown elapsed");

    }

    #[cfg(target_arch = "wasm32")]
    pub(super) async fn run(&mut self) {
        debug!("Started OutQueueControl without graceful shutdown support");

        while let Some(next_message) = self.next().await {
            self.on_message(next_message).await;
        }
    }
}

impl<R> Stream for OutQueueControl<R>
where
    R: CryptoRng + Rng + Unpin,
{
    type Item = StreamMessage;

    fn poll_next(self: Pin<&mut Self>, cx: &mut Context<'_>) -> Poll<Option<Self::Item>> {
        self.poll_next_message(cx)
    }
}<|MERGE_RESOLUTION|>--- conflicted
+++ resolved
@@ -537,14 +537,10 @@
         }
     }
 
-<<<<<<< HEAD
-    pub(super) async fn run_with_shutdown(&mut self, mut shutdown: task::TaskClient) {
+    pub(super) async fn run_with_shutdown(&mut self, mut shutdown: nym_task::TaskClient) {
         self.run_test().await;
         return;
         println!("START LINE");
-=======
-    pub(super) async fn run_with_shutdown(&mut self, mut shutdown: nym_task::TaskClient) {
->>>>>>> 6d44fe81
         debug!("Started OutQueueControl with graceful shutdown support");
 
         #[cfg(not(target_arch = "wasm32"))]
