--- conflicted
+++ resolved
@@ -68,11 +68,7 @@
 
     let state = State {
         amount,
-<<<<<<< HEAD
-        tx_hash: tx_hash.clone(),
-=======
         tx_hash,
->>>>>>> c7c6ff03
         signing_keypair,
         encryption_keypair,
     };
@@ -102,10 +98,7 @@
         &coconut_api_clients,
     )
     .await?;
-<<<<<<< HEAD
-=======
     println!("Signature: {:?}", signature.to_bs58());
->>>>>>> c7c6ff03
     shared_storage
         .insert_coconut_credential(
             state.amount.to_string(),
