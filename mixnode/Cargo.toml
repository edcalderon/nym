# Copyright 2020 - Nym Technologies SA <contact@nymtech.net>
# SPDX-License-Identifier: Apache-2.0

[package]
name = "nym-mixnode"
version = "1.1.21"
authors = [
    "Dave Hrycyszyn <futurechimp@users.noreply.github.com>",
    "Jędrzej Stuczyński <andrew@nymtech.net>",
    "Drazen Urch <durch@users.noreply.github.com>",
]
description = "Implementation of a Loopix-based Mixnode"
edition = "2021"
rust-version = "1.58.1"

# See more keys and their definitions at https://doc.rust-lang.org/cargo/reference/manifest.html

[dependencies]
anyhow = "1.0.40"
bs58 = "0.4.0"
clap = { version = "4.0", features = ["cargo", "derive"] }
colored = "2.0"
cupid = "0.6.1"
dirs = "4.0"
futures = "0.3.0"
humantime-serde = "1.0"
lazy_static = "1.4.0"
log = { workspace = true }
pretty_env_logger = "0.4.0"
rand = "0.7.3"
rocket = { version = "0.5.0-rc.2", features = ["json"] }
serde = { workspace = true, features = ["derive"] }
serde_json = { workspace = true }
sysinfo = "0.27.7"
tokio = { version = "1.21.2", features = ["rt-multi-thread", "net", "signal"] }
tokio-util = { version = "0.7.3", features = ["codec"] }
toml = "0.5.8"
url = { version = "2.2", features = ["serde"] }
cfg-if = "1.0.0"

## tracing
tracing = { version = "0.1.37", optional = true }
opentelemetry = { version = "0.19.0", optional = true }


## internal
nym-config = { path = "../common/config" }
nym-crypto = { path = "../common/crypto" }
nym-contracts-common = { path = "../common/cosmwasm-smart-contracts/contracts-common" }
nym-mixnet-client = { path = "../common/client-libs/mixnet-client" }
nym-mixnode-common = { path = "../common/mixnode-common" }
nym-nonexhaustive-delayqueue = { path = "../common/nonexhaustive-delayqueue" }
nym-sphinx = { path = "../common/nymsphinx" }
<<<<<<< HEAD
nym-sphinx-params = { path = "../common/nymsphinx/params" }
nym-pemstore = { path = "../common/pemstore", version = "0.2.0" }
=======
nym-pemstore = { path = "../common/pemstore", version = "0.3.0" }
>>>>>>> c04cc9a4
nym-task = { path = "../common/task" }
nym-types = { path = "../common/types" }
nym-topology = { path = "../common/topology" }
nym-validator-client = { path = "../common/client-libs/validator-client" }
nym-bin-common = { path = "../common/bin-common", features = ["output_format"] }
cpu-cycles = { path = "../cpu-cycles", optional = true }

[dev-dependencies]
tokio = { version = "1.21.2", features = [
    "rt-multi-thread",
    "net",
    "signal",
    "test-util",
] }

nym-sphinx-types = { path = "../common/nymsphinx/types" }
nym-sphinx-params = { path = "../common/nymsphinx/params" }

[features]
cpucycles = [
    "nym-mixnode-common/cpucycles",
    "tracing",
    "opentelemetry",
    "nym-bin-common/tracing",
]<|MERGE_RESOLUTION|>--- conflicted
+++ resolved
@@ -51,12 +51,8 @@
 nym-mixnode-common = { path = "../common/mixnode-common" }
 nym-nonexhaustive-delayqueue = { path = "../common/nonexhaustive-delayqueue" }
 nym-sphinx = { path = "../common/nymsphinx" }
-<<<<<<< HEAD
 nym-sphinx-params = { path = "../common/nymsphinx/params" }
-nym-pemstore = { path = "../common/pemstore", version = "0.2.0" }
-=======
 nym-pemstore = { path = "../common/pemstore", version = "0.3.0" }
->>>>>>> c04cc9a4
 nym-task = { path = "../common/task" }
 nym-types = { path = "../common/types" }
 nym-topology = { path = "../common/topology" }
