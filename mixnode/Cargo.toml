# Copyright 2020 - Nym Technologies SA <contact@nymtech.net>
# SPDX-License-Identifier: Apache-2.0

[package]
name = "nym-mixnode"
version = "1.1.14"
authors = [
    "Dave Hrycyszyn <futurechimp@users.noreply.github.com>",
    "Jędrzej Stuczyński <andrew@nymtech.net>",
    "Drazen Urch <durch@users.noreply.github.com>",
]
description = "Implementation of a Loopix-based Mixnode"
edition = "2021"
rust-version = "1.58.1"

# See more keys and their definitions at https://doc.rust-lang.org/cargo/reference/manifest.html

[dependencies]
anyhow = "1.0.40"
bs58 = "0.4.0"
clap = { version = "4.0", features = ["cargo", "derive"] }
colored = "2.0"
cupid = "0.6.1"
dirs = "4.0"
futures = "0.3.0"
humantime-serde = "1.0"
lazy_static = "1.4.0"
log = { workspace = true }
pretty_env_logger = "0.4.0"
rand = "0.7.3"
rocket = { version = "0.5.0-rc.2", features = ["json"] }
serde = { version="1.0", features = ["derive"] }
serde_json = "1.0"
sysinfo = "0.27.7"
tokio = { version="1.21.2", features = ["rt-multi-thread", "net", "signal"] }
tokio-util = { version="0.7.3", features = ["codec"] }
toml = "0.5.8"
url = { version = "2.2", features = ["serde"] }
<<<<<<< HEAD
tracing = "0.1.37"
tracing-subscriber = {version = "0.3.16", features = ["registry", "std", "env-filter"]}
tracing-opentelemetry = "0.18.0"
opentelemetry-jaeger = {version = "0.17.0", features = ["collector_client","rt-tokio","isahc_collector_client"]}
opentelemetry = {version = "0.18.0", features = ["rt-tokio"]}
tracing-flame = "0.2.0"
=======
atty = "0.2"
>>>>>>> 6d44fe81

## internal
nym-config = { path="../common/config" }
nym-crypto = { path="../common/crypto" }
mixnet-client = { path="../common/client-libs/mixnet-client" }
mixnode-common = { path="../common/mixnode-common" }
nym-nonexhaustive-delayqueue = { path="../common/nonexhaustive-delayqueue" }
nym-sphinx = { path="../common/nymsphinx" }
nym-pemstore = { path = "../common/pemstore", version = "0.2.0" }
nym-task = { path = "../common/task" }
nym-types = { path = "../common/types" }
nym-topology = { path="../common/topology" }
validator-client = { path="../common/client-libs/validator-client" }
nym-bin-common = { path="../common/bin-common" }

[dev-dependencies]
tokio = { version="1.21.2", features = ["rt-multi-thread", "net", "signal", "test-util"] }

nym-sphinx-types = { path = "../common/nymsphinx/types" }
nym-sphinx-params = { path = "../common/nymsphinx/params" }<|MERGE_RESOLUTION|>--- conflicted
+++ resolved
@@ -36,16 +36,13 @@
 tokio-util = { version="0.7.3", features = ["codec"] }
 toml = "0.5.8"
 url = { version = "2.2", features = ["serde"] }
-<<<<<<< HEAD
 tracing = "0.1.37"
 tracing-subscriber = {version = "0.3.16", features = ["registry", "std", "env-filter"]}
 tracing-opentelemetry = "0.18.0"
 opentelemetry-jaeger = {version = "0.17.0", features = ["collector_client","rt-tokio","isahc_collector_client"]}
 opentelemetry = {version = "0.18.0", features = ["rt-tokio"]}
 tracing-flame = "0.2.0"
-=======
 atty = "0.2"
->>>>>>> 6d44fe81
 
 ## internal
 nym-config = { path="../common/config" }
