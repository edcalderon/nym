// Copyright 2020 - Nym Technologies SA <contact@nymtech.net>
// SPDX-License-Identifier: Apache-2.0

use crate::node::listener::connection_handler::ConnectionHandler;
use tracing::*;
use tracing::{error, info, trace, warn};
use std::net::SocketAddr;
use std::process;
use tokio::net::TcpListener;
use tokio::task::JoinHandle;

use super::TaskClient;

pub(crate) mod connection_handler;

pub(crate) struct Listener {
    address: SocketAddr,
    shutdown: TaskClient,
}

impl Listener {
    pub(crate) fn new(address: SocketAddr, shutdown: TaskClient) -> Self {
        Listener { address, shutdown }
    }
    #[instrument(level="info", skip_all, "Mixnet Listener")]
    async fn run(&mut self, connection_handler: ConnectionHandler) {
        trace!("Starting Listener");
        let listener = match TcpListener::bind(self.address).await {
            Ok(listener) => listener,
            Err(err) => {
                error!("Failed to bind to {} - {err}. Are you sure nothing else is running on the specified port and your user has sufficient permission to bind to the requested address?", self.address);
                process::exit(1);
            }
        };

        while !self.shutdown.is_shutdown() {
            tokio::select! {
                biased;
                _ = self.shutdown.recv() => {
                    log::trace!("Listener: Received shutdown");
                }
                connection = listener.accept() => {
                    match connection {
                        Ok((socket, remote_addr)) => {
                            let handler = connection_handler.clone();
                            tokio::spawn(handler.handle_connection(socket, remote_addr, self.shutdown.clone()).instrument(info_span!("Connection handling", address = %remote_addr)));
                        }
                        Err(err) => warn!("Failed to accept incoming connection - {err}"),
                    }
                },
<<<<<<< HEAD
                _ = self.shutdown.recv() => {
                    trace!("Listener: Received shutdown");
                }
=======
>>>>>>> 6d44fe81
            };
        }
        trace!("Listener: Exiting");
    }

    pub(crate) fn start(mut self, connection_handler: ConnectionHandler) -> JoinHandle<()> {
        info!("Running mix listener on {:?}", self.address.to_string());

        tokio::spawn(async move { self.run(connection_handler).await })
    }
}<|MERGE_RESOLUTION|>--- conflicted
+++ resolved
@@ -37,7 +37,7 @@
             tokio::select! {
                 biased;
                 _ = self.shutdown.recv() => {
-                    log::trace!("Listener: Received shutdown");
+                    trace!("Listener: Received shutdown");
                 }
                 connection = listener.accept() => {
                     match connection {
@@ -48,12 +48,6 @@
                         Err(err) => warn!("Failed to accept incoming connection - {err}"),
                     }
                 },
-<<<<<<< HEAD
-                _ = self.shutdown.recv() => {
-                    trace!("Listener: Received shutdown");
-                }
-=======
->>>>>>> 6d44fe81
             };
         }
         trace!("Listener: Exiting");
