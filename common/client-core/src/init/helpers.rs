--- conflicted
+++ resolved
@@ -202,13 +202,9 @@
 pub(super) async fn register_with_gateway(
     gateway: &GatewayEndpointConfig,
     our_identity: Arc<identity::KeyPair>,
-<<<<<<< HEAD
     our_sphinx: Arc<encryption::KeyPair>,
     nym_api_client: NymApiClient,
-) -> Result<Arc<SharedKeys>, ClientCoreError> {
-=======
 ) -> Result<RegistrationResult, ClientCoreError> {
->>>>>>> 22246d0d
     let timeout = Duration::from_millis(1500);
     let mut gateway_client = GatewayClient::new_init(
         gateway.gateway_listener.clone(),
