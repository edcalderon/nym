--- conflicted
+++ resolved
@@ -32,11 +32,7 @@
 serde = { version = "1.0", features = ["derive"] }
 serde_json = "1.0"
 tap = "1.0.1"
-<<<<<<< HEAD
-tauri = { version = "^1.1.1", features = ["clipboard-write-text", "macos-private-api", "shell-open", "system-tray", "updater", "window-close", "window-start-dragging"] }
-=======
 tauri = { version = "^1.1.1", features = ["clipboard-write-text", "macos-private-api", "shell-open", "system-tray", "updater", "window-close", "window-minimize", "window-start-dragging"] }
->>>>>>> 00f17c37
 tendermint-rpc = "0.23.0"
 thiserror = "1.0"
 tokio = { version = "1.21.2", features = ["sync", "time"] }
