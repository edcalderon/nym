--- conflicted
+++ resolved
@@ -30,11 +30,7 @@
     let indexes = NameIndex {
         name: UniqueIndex::new(|d| d.name.name.to_string(), NAMES_NAME_IDX_NAMESPACE),
         address: MultiIndex::new(
-<<<<<<< HEAD
-            |_pk, d| d.address.to_string(),
-=======
-            |d| d.name.address.to_string(),
->>>>>>> a1334577
+            |_pk, d| d.name.address.to_string(),
             NAMES_PK_NAMESPACE,
             NAMES_ADDRESS_IDX_NAMESPACE,
         ),
