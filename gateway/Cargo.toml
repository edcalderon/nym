# Copyright 2020 - Nym Technologies SA <contact@nymtech.net>
# SPDX-License-Identifier: Apache-2.0

[package]
name = "nym-gateway"
<<<<<<< HEAD
version = "1.1.1"
=======
version = "1.1.2"
>>>>>>> 00f17c37
authors = [
    "Dave Hrycyszyn <futurechimp@users.noreply.github.com>",
    "Jędrzej Stuczyński <andrew@nymtech.net>",
]
description = "Implementation of the Nym Mixnet Gateway"
edition = "2021"
rust-version = "1.56"

# See more keys and their definitions at https://doc.rust-lang.org/cargo/reference/manifest.html

[dependencies]
anyhow = "1.0.53"
async-trait = { version = "0.1.51" }
bip39 = "1.0.1"
bs58 = "0.4.0"
clap = { version = "3.2", features = ["cargo", "derive"] }
colored = "2.0"
dashmap = "4.0"
dirs = "4.0"
dotenv = "0.15.0"
futures = "0.3"
humantime-serde = "1.0.1"
log = "0.4"
once_cell = "1.7.2"
pretty_env_logger = "0.4"
rand = "0.7"
serde = { version = "1.0.104", features = ["derive"] }
sqlx = { version = "0.5", features = [
    "runtime-tokio-rustls",
    "sqlite",
    "macros",
    "migrate",
] }
subtle-encoding = { version = "0.5", features = ["bech32-preview"] }
thiserror = "1"
tokio = { version = "1.21.2", features = [
    "rt-multi-thread",
    "net",
    "signal",
    "fs",
] }
tokio-stream = { version = "0.1.9", features = ["fs"] }
tokio-tungstenite = "0.14"
tokio-util = { version = "0.7.3", features = ["codec"] }
url = { version = "2.2", features = ["serde"] }

# internal
coconut-interface = { path = "../common/coconut-interface", optional = true }
credentials = { path = "../common/credentials" }
config = { path = "../common/config" }
crypto = { path = "../common/crypto" }
completions = { path = "../common/completions" }
logging = { path = "../common/logging"}
gateway-requests = { path = "gateway-requests" }
mixnet-client = { path = "../common/client-libs/mixnet-client" }
mixnode-common = { path = "../common/mixnode-common" }
network-defaults = { path = "../common/network-defaults" }
nymsphinx = { path = "../common/nymsphinx" }
pemstore = { path = "../common/pemstore" }
statistics-common = { path = "../common/statistics" }
validator-api-requests = { path = "../validator-api/validator-api-requests" }
validator-client = { path = "../common/client-libs/validator-client", features = [
    "nymd-client",
] }
version-checker = { path = "../common/version-checker" }

[features]
coconut = [
    "coconut-interface",
    "gateway-requests/coconut",
    "credentials/coconut",
    "validator-api-requests/coconut",
]

[build-dependencies]
tokio = { version = "1.21.2", features = ["rt-multi-thread", "macros"] }
sqlx = { version = "0.5", features = [
    "runtime-tokio-rustls",
    "sqlite",
    "macros",
    "migrate",
] }
vergen = { version = "5", default-features = false, features = [
    "build",
    "git",
    "rustc",
    "cargo",
] }<|MERGE_RESOLUTION|>--- conflicted
+++ resolved
@@ -3,11 +3,7 @@
 
 [package]
 name = "nym-gateway"
-<<<<<<< HEAD
-version = "1.1.1"
-=======
 version = "1.1.2"
->>>>>>> 00f17c37
 authors = [
     "Dave Hrycyszyn <futurechimp@users.noreply.github.com>",
     "Jędrzej Stuczyński <andrew@nymtech.net>",
