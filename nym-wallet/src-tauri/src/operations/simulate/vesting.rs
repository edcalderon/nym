--- conflicted
+++ resolved
@@ -2,7 +2,6 @@
 // SPDX-License-Identifier: Apache-2.0
 
 use crate::error::BackendError;
-use crate::nymd_client;
 use crate::operations::simulate::{FeeDetails, SimulateResult};
 use crate::State;
 use mixnet_contract_common::IdentityKey;
@@ -150,32 +149,37 @@
     )?;
 
     let result = client.nymd.simulate(vec![msg]).await?;
-<<<<<<< HEAD
-    guard.create_detailed_fee(SimulateResult::new(result.gas_info, gas_price))
-=======
-    Ok(SimulateResult::new(result.gas_info, gas_price).detailed_fee()?)
+    guard.create_detailed_fee(SimulateResult::new(result.gas_info, gas_price))
 }
 
 #[tauri::command]
 pub async fn simulate_vesting_claim_operator_reward(
     state: tauri::State<'_, Arc<RwLock<State>>>,
 ) -> Result<FeeDetails, BackendError> {
-    let result = nymd_client!(state)
+    let guard = state.read().await;
+    let client = guard.current_client()?;
+
+    let result = client
+        .nymd
         .simulate_vesting_claim_operator_reward(None)
         .await?;
-    let gas_price = nymd_client!(state).gas_price().clone();
-    Ok(SimulateResult::new(result.gas_info, gas_price).detailed_fee()?)
+    let gas_price = client.nymd.gas_price().clone();
+    guard.create_detailed_fee(SimulateResult::new(result.gas_info, gas_price))
 }
 
 #[tauri::command]
 pub async fn simulate_vesting_compound_operator_reward(
     state: tauri::State<'_, Arc<RwLock<State>>>,
 ) -> Result<FeeDetails, BackendError> {
-    let result = nymd_client!(state)
+    let guard = state.read().await;
+    let client = guard.current_client()?;
+
+    let result = client
+        .nymd
         .simulate_vesting_compound_operator_reward(None)
         .await?;
-    let gas_price = nymd_client!(state).gas_price().clone();
-    Ok(SimulateResult::new(result.gas_info, gas_price).detailed_fee()?)
+    let gas_price = client.nymd.gas_price().clone();
+    guard.create_detailed_fee(SimulateResult::new(result.gas_info, gas_price))
 }
 
 #[tauri::command]
@@ -183,11 +187,15 @@
     mix_identity: IdentityKey,
     state: tauri::State<'_, Arc<RwLock<State>>>,
 ) -> Result<FeeDetails, BackendError> {
-    let result = nymd_client!(state)
+    let guard = state.read().await;
+    let client = guard.current_client()?;
+
+    let result = client
+        .nymd
         .simulate_vesting_claim_delegator_reward(mix_identity, None)
         .await?;
-    let gas_price = nymd_client!(state).gas_price().clone();
-    Ok(SimulateResult::new(result.gas_info, gas_price).detailed_fee()?)
+    let gas_price = client.nymd.gas_price().clone();
+    guard.create_detailed_fee(SimulateResult::new(result.gas_info, gas_price))
 }
 
 #[tauri::command]
@@ -195,10 +203,13 @@
     mix_identity: IdentityKey,
     state: tauri::State<'_, Arc<RwLock<State>>>,
 ) -> Result<FeeDetails, BackendError> {
-    let result = nymd_client!(state)
+    let guard = state.read().await;
+    let client = guard.current_client()?;
+
+    let result = client
+        .nymd
         .simulate_vesting_compound_delegator_reward(mix_identity, None)
         .await?;
-    let gas_price = nymd_client!(state).gas_price().clone();
-    Ok(SimulateResult::new(result.gas_info, gas_price).detailed_fee()?)
->>>>>>> 24c14676
+    let gas_price = client.nymd.gas_price().clone();
+    guard.create_detailed_fee(SimulateResult::new(result.gas_info, gas_price))
 }