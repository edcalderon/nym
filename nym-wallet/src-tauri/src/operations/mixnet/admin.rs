use std::convert::TryInto;
use std::sync::Arc;
<<<<<<< HEAD

use tokio::sync::RwLock;

use mixnet_contract_common::ContractStateParams;
use nym_wallet_types::admin::TauriContractStateParams;
use validator_client::nymd::Fee;

use crate::error::BackendError;
use crate::nymd_client;
use crate::state::State;
=======
use tokio::sync::RwLock;
use validator_client::nymd::Fee;

#[cfg_attr(test, derive(ts_rs::TS))]
#[cfg_attr(test, ts(export, export_to = "../src/types/rust/stateparams.ts"))]
#[derive(Serialize, Deserialize)]
pub struct TauriContractStateParams {
    minimum_mixnode_pledge: String,
    minimum_gateway_pledge: String,
    mixnode_rewarded_set_size: u32,
    mixnode_active_set_size: u32,
}

impl From<ContractStateParams> for TauriContractStateParams {
    fn from(p: ContractStateParams) -> TauriContractStateParams {
        TauriContractStateParams {
            minimum_mixnode_pledge: p.minimum_mixnode_pledge.to_string(),
            minimum_gateway_pledge: p.minimum_gateway_pledge.to_string(),
            mixnode_rewarded_set_size: p.mixnode_rewarded_set_size,
            mixnode_active_set_size: p.mixnode_active_set_size,
        }
    }
}

impl TryFrom<TauriContractStateParams> for ContractStateParams {
    type Error = BackendError;

    fn try_from(p: TauriContractStateParams) -> Result<ContractStateParams, Self::Error> {
        Ok(ContractStateParams {
            minimum_mixnode_pledge: Uint128::try_from(p.minimum_mixnode_pledge.as_str())?,
            minimum_gateway_pledge: Uint128::try_from(p.minimum_gateway_pledge.as_str())?,
            mixnode_rewarded_set_size: p.mixnode_rewarded_set_size,
            mixnode_active_set_size: p.mixnode_active_set_size,
        })
    }
}
>>>>>>> 241f0cf9

#[tauri::command]
pub async fn get_contract_settings(
    state: tauri::State<'_, Arc<RwLock<State>>>,
) -> Result<TauriContractStateParams, BackendError> {
<<<<<<< HEAD
  log::info!(">>> Getting contract settings");
  let res = nymd_client!(state).get_contract_settings().await?.into();
  log::trace!("<<< {:?}", res);
  Ok(res)
=======
    Ok(nymd_client!(state).get_contract_settings().await?.into())
>>>>>>> 241f0cf9
}

#[tauri::command]
pub async fn update_contract_settings(
    params: TauriContractStateParams,
    fee: Option<Fee>,
    state: tauri::State<'_, Arc<RwLock<State>>>,
) -> Result<TauriContractStateParams, BackendError> {
<<<<<<< HEAD
  let mixnet_contract_settings_params: ContractStateParams = params.try_into()?;
  log::info!(
    ">>> Updating contract settings: {:?}",
    mixnet_contract_settings_params
  );
  nymd_client!(state)
    .update_contract_settings(mixnet_contract_settings_params.clone(), fee)
    .await?;
  let res = mixnet_contract_settings_params.into();
  log::trace!("<<< {:?}", res);
  Ok(res)
=======
    let mixnet_contract_settings_params: ContractStateParams = params.try_into()?;
    nymd_client!(state)
        .update_contract_settings(mixnet_contract_settings_params.clone(), fee)
        .await?;
    Ok(mixnet_contract_settings_params.into())
>>>>>>> 241f0cf9
}<|MERGE_RESOLUTION|>--- conflicted
+++ resolved
@@ -1,6 +1,5 @@
 use std::convert::TryInto;
 use std::sync::Arc;
-<<<<<<< HEAD
 
 use tokio::sync::RwLock;
 
@@ -11,57 +10,15 @@
 use crate::error::BackendError;
 use crate::nymd_client;
 use crate::state::State;
-=======
-use tokio::sync::RwLock;
-use validator_client::nymd::Fee;
-
-#[cfg_attr(test, derive(ts_rs::TS))]
-#[cfg_attr(test, ts(export, export_to = "../src/types/rust/stateparams.ts"))]
-#[derive(Serialize, Deserialize)]
-pub struct TauriContractStateParams {
-    minimum_mixnode_pledge: String,
-    minimum_gateway_pledge: String,
-    mixnode_rewarded_set_size: u32,
-    mixnode_active_set_size: u32,
-}
-
-impl From<ContractStateParams> for TauriContractStateParams {
-    fn from(p: ContractStateParams) -> TauriContractStateParams {
-        TauriContractStateParams {
-            minimum_mixnode_pledge: p.minimum_mixnode_pledge.to_string(),
-            minimum_gateway_pledge: p.minimum_gateway_pledge.to_string(),
-            mixnode_rewarded_set_size: p.mixnode_rewarded_set_size,
-            mixnode_active_set_size: p.mixnode_active_set_size,
-        }
-    }
-}
-
-impl TryFrom<TauriContractStateParams> for ContractStateParams {
-    type Error = BackendError;
-
-    fn try_from(p: TauriContractStateParams) -> Result<ContractStateParams, Self::Error> {
-        Ok(ContractStateParams {
-            minimum_mixnode_pledge: Uint128::try_from(p.minimum_mixnode_pledge.as_str())?,
-            minimum_gateway_pledge: Uint128::try_from(p.minimum_gateway_pledge.as_str())?,
-            mixnode_rewarded_set_size: p.mixnode_rewarded_set_size,
-            mixnode_active_set_size: p.mixnode_active_set_size,
-        })
-    }
-}
->>>>>>> 241f0cf9
 
 #[tauri::command]
 pub async fn get_contract_settings(
     state: tauri::State<'_, Arc<RwLock<State>>>,
 ) -> Result<TauriContractStateParams, BackendError> {
-<<<<<<< HEAD
-  log::info!(">>> Getting contract settings");
-  let res = nymd_client!(state).get_contract_settings().await?.into();
-  log::trace!("<<< {:?}", res);
-  Ok(res)
-=======
-    Ok(nymd_client!(state).get_contract_settings().await?.into())
->>>>>>> 241f0cf9
+    log::info!(">>> Getting contract settings");
+    let res = nymd_client!(state).get_contract_settings().await?.into();
+    log::trace!("<<< {:?}", res);
+    Ok(res)
 }
 
 #[tauri::command]
@@ -70,23 +27,15 @@
     fee: Option<Fee>,
     state: tauri::State<'_, Arc<RwLock<State>>>,
 ) -> Result<TauriContractStateParams, BackendError> {
-<<<<<<< HEAD
-  let mixnet_contract_settings_params: ContractStateParams = params.try_into()?;
-  log::info!(
-    ">>> Updating contract settings: {:?}",
-    mixnet_contract_settings_params
-  );
-  nymd_client!(state)
-    .update_contract_settings(mixnet_contract_settings_params.clone(), fee)
-    .await?;
-  let res = mixnet_contract_settings_params.into();
-  log::trace!("<<< {:?}", res);
-  Ok(res)
-=======
     let mixnet_contract_settings_params: ContractStateParams = params.try_into()?;
+    log::info!(
+        ">>> Updating contract settings: {:?}",
+        mixnet_contract_settings_params
+    );
     nymd_client!(state)
         .update_contract_settings(mixnet_contract_settings_params.clone(), fee)
         .await?;
-    Ok(mixnet_contract_settings_params.into())
->>>>>>> 241f0cf9
+    let res = mixnet_contract_settings_params.into();
+    log::trace!("<<< {:?}", res);
+    Ok(res)
 }