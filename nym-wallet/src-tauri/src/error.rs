--- conflicted
+++ resolved
@@ -1,109 +1,17 @@
 use nym_types::error::TypesError;
 use serde::{Serialize, Serializer};
 use std::io;
-use std::num::ParseIntError;
 use thiserror::Error;
 use validator_client::validator_api::error::ValidatorAPIError;
 use validator_client::{nymd::error::NymdError, ValidatorClientError};
 
 #[derive(Error, Debug)]
 pub enum BackendError {
-<<<<<<< HEAD
-  #[error("{source}")]
-  TypesError {
-    #[from]
-    source: TypesError,
-  },
-  #[error("{source}")]
-  Bip39Error {
-    #[from]
-    source: bip39::Error,
-  },
-  #[error("{source}")]
-  TendermintError {
-    #[from]
-    source: tendermint_rpc::Error,
-  },
-  #[error("{source}")]
-  NymdError {
-    #[from]
-    source: NymdError,
-  },
-  #[error("{source}")]
-  CosmwasmStd {
-    #[from]
-    source: cosmwasm_std::StdError,
-  },
-  #[error("{source}")]
-  ErrorReport {
-    #[from]
-    source: eyre::Report,
-  },
-  #[error("{source}")]
-  ValidatorApiError {
-    #[from]
-    source: ValidatorAPIError,
-  },
-  #[error("{source}")]
-  KeyDerivationError {
-    #[from]
-    source: argon2::Error,
-  },
-  #[error("{source}")]
-  IOError {
-    #[from]
-    source: io::Error,
-  },
-  #[error("{source}")]
-  SerdeJsonError {
-    #[from]
-    source: serde_json::Error,
-  },
-  #[error("{source}")]
-  MalformedUrlProvided {
-    #[from]
-    source: url::ParseError,
-  },
-  #[error("{source}")]
-  ReqwestError {
-    #[from]
-    source: reqwest::Error,
-  },
-  #[error("failed to encrypt the given data with the provided password")]
-  EncryptionError,
-  #[error("failed to decrypt the given data with the provided password")]
-  DecryptionError,
-  #[error("Client has not been initialized yet, connect with mnemonic to initialize")]
-  ClientNotInitialized,
-  #[error("No balance available for address {0}")]
-  NoBalance(String),
-  #[error("The provided network is not supported (yet)")]
-  NetworkNotSupported(config::defaults::all::Network),
-  #[error("Could not access the local data storage directory")]
-  UnknownStorageDirectory,
-  #[error("The wallet file already exists")]
-  WalletFileAlreadyExists,
-  #[error("The wallet file is not found")]
-  WalletFileNotFound,
-  #[error("Login ID not found in wallet")]
-  WalletNoSuchLoginId,
-  #[error("Account ID not found in wallet login")]
-  WalletNoSuchAccountIdInWalletLogin,
-  #[error("Login ID already found in wallet")]
-  WalletLoginIdAlreadyExists,
-  #[error("Account ID already found in wallet login")]
-  WalletAccountIdAlreadyExistsInWalletLogin,
-  #[error("Mnemonic already found in wallet login, was it already imported?")]
-  WalletMnemonicAlreadyExistsInWalletLogin,
-  #[error("Adding a different password to the wallet not currently supported")]
-  WalletDifferentPasswordDetected,
-  #[error("Unexpected mnemonic account for login")]
-  WalletUnexpectedMnemonicAccount,
-  // #[error("Unexpected multiple account entry for login")]
-  // WalletUnexpectedMultipleAccounts,
-  #[error("Failed to derive address from mnemonic")]
-  FailedToDeriveAddress,
-=======
+    #[error("{source}")]
+    TypesError {
+        #[from]
+        source: TypesError,
+    },
     #[error("{source}")]
     Bip39Error {
         #[from]
@@ -167,16 +75,10 @@
     ClientNotInitialized,
     #[error("No balance available for address {0}")]
     NoBalance(String),
-    #[error("{0} is not a valid denomination string")]
-    InvalidDenom(String),
-    #[error("{0} is not a valid network denomination string")]
-    InvalidNetworkDenom(String),
     #[error("The provided network is not supported (yet)")]
     NetworkNotSupported(config::defaults::all::Network),
     #[error("Could not access the local data storage directory")]
     UnknownStorageDirectory,
-    #[error("No validator API URL configured")]
-    NoValidatorApiUrlConfigured,
     #[error("The wallet file already exists")]
     WalletFileAlreadyExists,
     #[error("The wallet file is not found")]
@@ -193,15 +95,12 @@
     WalletMnemonicAlreadyExistsInWalletLogin,
     #[error("Adding a different password to the wallet not currently supported")]
     WalletDifferentPasswordDetected,
-    #[error("Unexpted mnemonic account for login")]
+    #[error("Unexpected mnemonic account for login")]
     WalletUnexpectedMnemonicAccount,
-    #[error("Unexpted multiple account entry for login")]
-    WalletUnexpectedMultipleAccounts,
+    // #[error("Unexpected multiple account entry for login")]
+    // WalletUnexpectedMultipleAccounts,
     #[error("Failed to derive address from mnemonic")]
     FailedToDeriveAddress,
-    #[error("{0}")]
-    ValueParseError(#[from] ParseIntError),
->>>>>>> 241f0cf9
 }
 
 impl Serialize for BackendError {
