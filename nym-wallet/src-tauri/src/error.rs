--- conflicted
+++ resolved
@@ -85,11 +85,8 @@
   WalletFileNotFound,
   #[error("Account ID not found in wallet")]
   NoSuchIdInWallet,
-<<<<<<< HEAD
-=======
   #[error("Account ID already found in wallet")]
   IdAlreadyExistsInWallet,
->>>>>>> 47bdf387
   #[error("Adding a different password to the wallet not currently supported")]
   WalletDifferentPasswordDetected,
 }
