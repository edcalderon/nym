import React, { useContext } from 'react';
import { AppContext } from 'src/context';
import { Box, Stack, Typography, SxProps, Dialog, DialogTitle, DialogContent, Paper } from '@mui/material';
import QRCode from 'qrcode.react';
import { ClientAddress } from '../ClientAddress';
import { ModalListItem } from '../Modals/ModalListItem';
import { SimpleModal } from '../Modals/SimpleModal';

<<<<<<< HEAD
export const ReceiveModal = ({
  onClose,
  sx,
  backdropProps,
}: {
  onClose: () => void;
  sx?: SxProps;
  backdropProps?: object;
}) => {
  const { clientDetails } = useContext(AppContext);
  return (
    <SimpleModal
      header="Receive"
      subHeader="Provide your address to receive tokens"
      open
      onClose={onClose}
      okLabel=""
      sx={sx}
      backdropProps={backdropProps}
      subHeaderStyles={{ mb: 0 }}
    >
      <Stack gap={3} sx={{ position: 'relative', top: '32px' }}>
        <ModalListItem label="Your address" value={<ClientAddress withCopy showEntireAddress />} />
        <Stack
          alignItems="center"
          sx={{
            position: 'relative',
            left: '-32px',
            width: '598px',
            py: 4,
            bgcolor: (t) => (t.palette.mode === 'dark' ? t.palette.background.default : 'rgba(251, 110, 78, 5%)'),
            borderRadius: '0px 0px 16px 16px',
          }}
        >
          <Box
            sx={{
              border: (t) =>
                t.palette.mode === 'dark'
                  ? `1px solid ${t.palette.nym.nymWallet.modal.border}`
                  : `1px solid ${t.palette.nym.highlight}`,
              bgcolor: (t) => (t.palette.mode === 'dark' ? 'transparent' : 'white'),
=======
export const ReceiveModal = ({ onClose }: { onClose: () => void; sx?: SxProps; backdropProps?: object }) => {
  const { clientDetails, mode } = useContext(AppContext);
  return (
    <Dialog open maxWidth="sm" fullWidth onClose={onClose} PaperComponent={Paper} PaperProps={{ elevation: 0 }}>
      <DialogTitle>
        <Box sx={{ mt: 1, display: 'flex', alignItems: 'center', justifyContent: 'space-between' }}>
          <Typography fontSize={20} fontWeight={600}>
            Receive
          </Typography>
          <CloseIcon onClick={onClose} cursor="pointer" />
        </Box>
      </DialogTitle>
      <DialogContent sx={{ p: 0 }}>
        <Box sx={{ px: 3 }}>
          <ModalListItem label="Your address:" value={<ClientAddress withCopy showEntireAddress />} />
        </Box>
        <Stack
          alignItems="center"
          sx={{ px: 0, py: 3, mt: 3, bgcolor: mode === 'light' ? 'rgba(251, 110, 78, 5%)' : 'nym.background.dark' }}
        >
          <Box
            sx={{
              border: (t) => `1px solid ${mode === 'light' ? t.palette.nym.highlight : t.palette.nym.text.grey} `,
              bgcolor: mode === 'light' ? 'white' : 'nym.background.main',
>>>>>>> 2363f3ad
              borderRadius: 2,
              p: 3,
            }}
          >
            {clientDetails && <QRCode data-testid="qr-code" value={clientDetails?.client_address} />}
          </Box>
        </Stack>
      </Stack>
    </SimpleModal>
  );
};<|MERGE_RESOLUTION|>--- conflicted
+++ resolved
@@ -1,12 +1,11 @@
 import React, { useContext } from 'react';
 import { AppContext } from 'src/context';
-import { Box, Stack, Typography, SxProps, Dialog, DialogTitle, DialogContent, Paper } from '@mui/material';
+import { Box, Stack, SxProps } from '@mui/material';
 import QRCode from 'qrcode.react';
 import { ClientAddress } from '../ClientAddress';
 import { ModalListItem } from '../Modals/ModalListItem';
 import { SimpleModal } from '../Modals/SimpleModal';
 
-<<<<<<< HEAD
 export const ReceiveModal = ({
   onClose,
   sx,
@@ -48,32 +47,6 @@
                   ? `1px solid ${t.palette.nym.nymWallet.modal.border}`
                   : `1px solid ${t.palette.nym.highlight}`,
               bgcolor: (t) => (t.palette.mode === 'dark' ? 'transparent' : 'white'),
-=======
-export const ReceiveModal = ({ onClose }: { onClose: () => void; sx?: SxProps; backdropProps?: object }) => {
-  const { clientDetails, mode } = useContext(AppContext);
-  return (
-    <Dialog open maxWidth="sm" fullWidth onClose={onClose} PaperComponent={Paper} PaperProps={{ elevation: 0 }}>
-      <DialogTitle>
-        <Box sx={{ mt: 1, display: 'flex', alignItems: 'center', justifyContent: 'space-between' }}>
-          <Typography fontSize={20} fontWeight={600}>
-            Receive
-          </Typography>
-          <CloseIcon onClick={onClose} cursor="pointer" />
-        </Box>
-      </DialogTitle>
-      <DialogContent sx={{ p: 0 }}>
-        <Box sx={{ px: 3 }}>
-          <ModalListItem label="Your address:" value={<ClientAddress withCopy showEntireAddress />} />
-        </Box>
-        <Stack
-          alignItems="center"
-          sx={{ px: 0, py: 3, mt: 3, bgcolor: mode === 'light' ? 'rgba(251, 110, 78, 5%)' : 'nym.background.dark' }}
-        >
-          <Box
-            sx={{
-              border: (t) => `1px solid ${mode === 'light' ? t.palette.nym.highlight : t.palette.nym.text.grey} `,
-              bgcolor: mode === 'light' ? 'white' : 'nym.background.main',
->>>>>>> 2363f3ad
               borderRadius: 2,
               p: 3,
             }}
