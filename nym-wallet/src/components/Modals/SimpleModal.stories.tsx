import React from 'react';
import { ComponentMeta } from '@storybook/react';

import { Button, Paper } from '@mui/material';
import { SimpleModal } from './SimpleModal';
import { ModalDivider } from './ModalDivider';

export default {
  title: 'Modals/Simple Modal',
  component: SimpleModal,
} as ComponentMeta<typeof SimpleModal>;

const BasePage: React.FC<{ children: React.ReactElement<any, any>; handleClick: () => void }> = ({
  children,
  handleClick,
}) => (
  <>
    <Paper elevation={0} sx={{ px: 4, pt: 2, pb: 4 }}>
      <h2>Lorem ipsum</h2>
      <Button variant="contained" onClick={handleClick}>
        Show modal
      </Button>
      <p>
        Veniam dolor laborum labore sit reprehenderit enim mollit magna nulla adipisicing fugiat. Est ex irure quis sunt
        velit elit do minim mollit non duis reprehenderit. Eiusmod dolore adipisicing ex nostrud consectetur culpa
        exercitation do. Ad elit esse ipsum aliqua labore irure laborum qui culpa.
      </p>
      <p>
        Occaecat commodo excepteur anim ut officia dolor laboris dolore id occaecat enim qui eiusmod occaecat aliquip ad
        tempor. Labore amet laborum magna amet consequat dolor cupidatat in consequat sunt aliquip magna laboris tempor
        culpa est magna. Sit tempor cillum culpa sint ipsum nostrud ullamco voluptate exercitation dolore magna elit ut
        mollit.
      </p>
      <p>
        Labore voluptate elit amet ipsum qui officia duis in et occaecat culpa ex do non labore mollit. Cillum cupidatat
        duis ea dolore laboris laboris sunt duis anim consectetur cupidatat nulla ad minim sunt ea. Aliqua amet commodo
        est irure sint magna sunt. Pariatur dolore commodo labore quis incididunt proident duis voluptate exercitation
        in duis. Occaecat aliqua laboris reprehenderit nostrud est aute pariatur fugiat anim. Dolore sunt cillum ea
        aliquip consectetur laborum ipsum qui veniam Lorem consectetur adipisicing velit magna aute. Amet tempor quis
        excepteur minim culpa velit Lorem enim ad.
      </p>
      <p>
        Mollit laborum exercitation excepteur laboris adipisicing ipsum veniam cillum mollit voluptate do. Amet et anim
        Lorem mollit minim duis cupidatat non. Consectetur sit deserunt nisi nisi non excepteur dolor eiusmod aute aute
        irure anim dolore ipsum et veniam.
      </p>
    </Paper>
    {children}
  </>
);

export const Default = () => {
  const [open, setOpen] = React.useState<boolean>(true);
  const handleClick = () => setOpen(true);

  return (
    <BasePage handleClick={handleClick}>
      <SimpleModal
        open={open}
        onClose={() => setOpen(false)}
        onOk={async () => setOpen(false)}
        header="This is a modal"
        subHeader="This is a sub header"
        okLabel="Click to continue"
      >
        <p>Lorem mollit minim duis cupidatat non. Consectetur sit deserunt</p>
        <p>
          Veniam dolor laborum labore sit reprehenderit enim mollit magna nulla adipisicing fugiat. Est ex irure quis.
        </p>
        <ModalDivider />
        <p>Occaecat commodo excepteur anim ut officia dolor laboris dolore id occaecat enim qui eius</p>
        <p>
          Tempor culpa est magna. Sit tempor cillum culpa sint ipsum nostrud ullamco voluptate exercitation dolore magna
          elit ut mollit.
        </p>
      </SimpleModal>
    </BasePage>
  );
};

export const NoSubheader = () => {
  const [open, setOpen] = React.useState<boolean>(true);
  const handleClick = () => setOpen(true);

  return (
    <BasePage handleClick={handleClick}>
      <SimpleModal
        open={open}
        onClose={() => setOpen(false)}
        onOk={() => setOpen(false)}
        header="This is a modal"
        okLabel="Kaplow!"
      >
        <p>
          Tempor culpa est magna. Sit tempor cillum culpa sint ipsum nostrud ullamco voluptate exercitation dolore magna
          elit ut mollit.
        </p>
        <ModalDivider />
        <p>
          Veniam dolor laborum labore sit reprehenderit enim mollit magna nulla adipisicing fugiat. Est ex irure quis.
        </p>
      </SimpleModal>
    </BasePage>
  );
};

export const hideCloseIcon = () => {
  const [open, setOpen] = React.useState<boolean>(true);
  const handleClick = () => setOpen(true);

  return (
    <BasePage handleClick={handleClick}>
      <SimpleModal
        open={open}
        hideCloseIcon
        onClose={() => setOpen(false)}
        onOk={() => setOpen(false)}
        header="This is a modal"
        okLabel="Kaplow!"
      >
        <p>
          Tempor culpa est magna. Sit tempor cillum culpa sint ipsum nostrud ullamco voluptate exercitation dolore magna
          elit ut mollit.
        </p>
        <ModalDivider />
        <p>
          Veniam dolor laborum labore sit reprehenderit enim mollit magna nulla adipisicing fugiat. Est ex irure quis.
        </p>
      </SimpleModal>
    </BasePage>
  );
};

export const hideCloseIconAndDisplayErrorIcon = () => {
  const [open, setOpen] = React.useState<boolean>(true);
  const handleClick = () => setOpen(true);

  return (
    <BasePage handleClick={handleClick}>
      <SimpleModal
        open={open}
        hideCloseIcon
        displayErrorIcon
        onClose={() => setOpen(false)}
<<<<<<< HEAD
        onOk={async () => setOpen(false)}
        header="This is a modal"
=======
        onOk={() => setOpen(false)}
        header="This modal announces an error !"
>>>>>>> 8eae2e31
        okLabel="Kaplow!"
        sx={{ display: 'flex', flexDirection: 'column', alignItems: 'center', justifyContent: 'center' }}
        headerStyles={{
          width: '100%',
          mb: 3,
          textAlign: 'center',
          color: 'error.main',
        }}
        subHeaderStyles={{ textAlign: 'center', color: 'text.primary', fontSize: 14, fontWeight: 400 }}
      >
        <p>
          Tempor culpa est magna. Sit tempor cillum culpa sint ipsum nostrud ullamco voluptate exercitation dolore magna
          elit ut mollit.
        </p>
        <ModalDivider />
        <p>
          Veniam dolor laborum labore sit reprehenderit enim mollit magna nulla adipisicing fugiat. Est ex irure quis.
        </p>
      </SimpleModal>
    </BasePage>
  );
};<|MERGE_RESOLUTION|>--- conflicted
+++ resolved
@@ -87,7 +87,7 @@
       <SimpleModal
         open={open}
         onClose={() => setOpen(false)}
-        onOk={() => setOpen(false)}
+        onOk={async () => setOpen(false)}
         header="This is a modal"
         okLabel="Kaplow!"
       >
@@ -114,7 +114,7 @@
         open={open}
         hideCloseIcon
         onClose={() => setOpen(false)}
-        onOk={() => setOpen(false)}
+        onOk={async () => setOpen(false)}
         header="This is a modal"
         okLabel="Kaplow!"
       >
@@ -142,13 +142,8 @@
         hideCloseIcon
         displayErrorIcon
         onClose={() => setOpen(false)}
-<<<<<<< HEAD
         onOk={async () => setOpen(false)}
-        header="This is a modal"
-=======
-        onOk={() => setOpen(false)}
         header="This modal announces an error !"
->>>>>>> 8eae2e31
         okLabel="Kaplow!"
         sx={{ display: 'flex', flexDirection: 'column', alignItems: 'center', justifyContent: 'center' }}
         headerStyles={{
