--- conflicted
+++ resolved
@@ -70,13 +70,8 @@
       {children}
 
       {(onOk || onBack) && (
-<<<<<<< HEAD
         <Box sx={{ display: 'flex', alignItems: 'center', gap: 2, mt: 2, width: buttonFullWidth ? '100%' : null }}>
           {onBack && <StyledBackButton onBack={onBack} />}
-=======
-        <Box sx={{ display: 'flex', alignItems: 'center', gap: 2, mt: 1 }}>
-          {onBack && <StyledBackButton onBack={onBack} sx={{ mt: 3 }} />}
->>>>>>> f401266d
           {onOk && (
             <Button variant="contained" fullWidth size="large" onClick={onOk} disabled={okDisabled} sx={{ mt: 3 }}>
               {okLabel}
