import React from 'react';
import { Box, Button, Modal, Stack, SxProps, Typography } from '@mui/material';
import CloseIcon from '@mui/icons-material/Close';
import ErrorOutline from '@mui/icons-material/ErrorOutline';
import { modalStyle } from './styles';

export const SimpleModal: React.FC<{
  open: boolean;
  hideCloseIcon?: boolean;
  displayErrorIcon?: boolean;
  headerStyles?: SxProps;
  subHeaderStyles?: SxProps;
  onClose?: () => void;
  onOk?: () => Promise<void>;
  header: string;
  subHeader?: string;
  okLabel: string;
  okDisabled?: boolean;
  sx?: SxProps;
<<<<<<< HEAD
  SecondaryAction?: React.ReactNode;
}> = ({ open, onClose, okDisabled, onOk, header, subHeader, okLabel, sx, SecondaryAction, children }) => (
=======
}> = ({
  open,
  hideCloseIcon,
  displayErrorIcon,
  headerStyles,
  subHeaderStyles,
  onClose,
  okDisabled,
  onOk,
  header,
  subHeader,
  okLabel,
  sx,
  children,
}) => (
>>>>>>> 8eae2e31
  <Modal open={open} onClose={onClose}>
    <Box sx={{ ...modalStyle, ...sx }}>
      {displayErrorIcon && <ErrorOutline color="error" sx={{ mb: 3 }} />}
      <Stack direction="row" justifyContent="space-between" alignItems="center">
        <Typography fontSize={22} fontWeight={600} sx={{ ...headerStyles }}>
          {header}
        </Typography>
        {!hideCloseIcon && <CloseIcon onClick={onClose} cursor="pointer" />}
      </Stack>
      {subHeader && (
        <Typography
          mt={0.5}
          mb={3}
          fontSize="small"
          color={(theme) => theme.palette.text.secondary}
          sx={{ ...subHeaderStyles }}
        >
          {subHeader}
        </Typography>
      )}

      {children}

      <Button variant="contained" fullWidth size="large" onClick={onOk} disabled={okDisabled} sx={{ mt: 2 }}>
        {okLabel}
      </Button>

      {SecondaryAction}
    </Box>
  </Modal>
);<|MERGE_RESOLUTION|>--- conflicted
+++ resolved
@@ -17,10 +17,7 @@
   okLabel: string;
   okDisabled?: boolean;
   sx?: SxProps;
-<<<<<<< HEAD
   SecondaryAction?: React.ReactNode;
-}> = ({ open, onClose, okDisabled, onOk, header, subHeader, okLabel, sx, SecondaryAction, children }) => (
-=======
 }> = ({
   open,
   hideCloseIcon,
@@ -34,9 +31,9 @@
   subHeader,
   okLabel,
   sx,
+  SecondaryAction,
   children,
 }) => (
->>>>>>> 8eae2e31
   <Modal open={open} onClose={onClose}>
     <Box sx={{ ...modalStyle, ...sx }}>
       {displayErrorIcon && <ErrorOutline color="error" sx={{ mb: 3 }} />}
