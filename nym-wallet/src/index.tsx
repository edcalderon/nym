--- conflicted
+++ resolved
@@ -6,11 +6,7 @@
 import { AppRoutes, SignInRoutes } from './routes';
 import { ClientContext, ClientContextProvider } from './context/main';
 import { ApplicationLayout } from './layouts';
-<<<<<<< HEAD
-import { Admin, Welcome, Settings, ValidatorSettings } from './pages';
-=======
-import { Admin, Settings } from './pages';
->>>>>>> 5cc08211
+import { Admin, Settings, ValidatorSettings } from './pages';
 import { ErrorFallback } from './components';
 import { NymWalletTheme, WelcomeTheme } from './theme';
 import { maximizeWindow } from './utils';
