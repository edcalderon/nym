import React, { useContext, useEffect, useState } from 'react';
import { Alert, AlertTitle, Box, Button, CircularProgress, Grid, IconButton } from '@mui/material';
import { ArrowDropDown, ArrowDropUp } from '@mui/icons-material';
import { EnumRequestStatus, NymCard, RequestStatus } from '../../components';
import { UndelegateForm } from './UndelegateForm';
<<<<<<< HEAD
import { getCurrentEpoch, getPendingDelegations, getReverseMixDelegations } from '../../requests';
import { Epoch, PendingUndelegate, TPagedDelegations } from '../../types';
import { AppContext } from '../../context/main';
=======
import {
  getCurrentEpoch,
  getPendingDelegations,
  getPendingVestingDelegations,
  getReverseMixDelegations,
} from '../../requests';
import { DelegationResult, Epoch, PendingUndelegate, TPagedDelegations } from '../../types';
import { ClientContext } from '../../context/main';
>>>>>>> be92171f
import { PageLayout } from '../../layouts';
import { removeObjectDuplicates } from '../../utils';
import { PendingEvents } from './PendingEvents';

export const Undelegate = () => {
  const [message, setMessage] = useState<string>();
  const [status, setStatus] = useState<EnumRequestStatus>(EnumRequestStatus.initial);
  const [isLoading, setIsLoading] = useState(true);
  const [pagedDelegations, setPagesDelegations] = useState<TPagedDelegations>();
  const [pendingUndelegations, setPendingUndelegations] = useState<PendingUndelegate[]>();
  const [pendingDelegations, setPendingDelegations] = useState<DelegationResult[]>();
  const [currentEndEpoch, setCurrentEndEpoch] = useState<Epoch['end']>();
  const [showPendingDelegations, setShowPendingDelegations] = useState(false);

  const { clientDetails } = useContext(AppContext);

  const refresh = async () => {
    const mixnodeDelegations = await getReverseMixDelegations();
    const pendingEvents = await getPendingDelegations();
    const pendingVestingEvents = await getPendingVestingDelegations();
    const pendingUndelegationEvents = [...pendingEvents, ...pendingVestingEvents]
      .filter((evt): evt is { Undelegate: PendingUndelegate } => 'Undelegate' in evt)
      .map((e) => ({ ...e.Undelegate }));
    const pendingDelegationEvents = [...pendingEvents, ...pendingVestingEvents]
      .filter((evt): evt is { Delegate: DelegationResult } => 'Delegate' in evt)
      .map((e) => ({ ...e.Delegate }));
    const epoch = await getCurrentEpoch();

    setCurrentEndEpoch(epoch.end);
    setPendingUndelegations(pendingUndelegationEvents);
    setPendingDelegations(pendingDelegationEvents);
    setPagesDelegations({
      ...mixnodeDelegations,
      delegations: removeObjectDuplicates(mixnodeDelegations.delegations, 'node_identity'),
    });
  };

  const initialize = async () => {
    setStatus(EnumRequestStatus.initial);
    setIsLoading(true);

    try {
      await refresh();
    } catch (e) {
      setStatus(EnumRequestStatus.error);
      setMessage(e as string);
    }

    setIsLoading(false);
  };

  useEffect(() => {
    initialize();
  }, [clientDetails]);

  return (
    <PageLayout>
      <Grid container direction="column" spacing={2}>
        <Grid item>
          <NymCard title="Undelegate" subheader="Undelegate from a mixnode" noPadding>
            {isLoading && (
              <Box
                sx={{
                  display: 'flex',
                  justifyContent: 'center',
                  p: 3,
                }}
              >
                <CircularProgress size={48} />
              </Box>
            )}
            <>
              {status === EnumRequestStatus.initial && pagedDelegations && (
                <UndelegateForm
                  delegations={pagedDelegations?.delegations}
                  pendingUndelegations={pendingUndelegations}
                  currentEndEpoch={currentEndEpoch}
                  onError={(m) => {
                    setMessage(m);
                    setStatus(EnumRequestStatus.error);
                    refresh();
                  }}
                  onSuccess={(m) => {
                    setMessage(m);
                    setStatus(EnumRequestStatus.success);
                    refresh();
                  }}
                />
              )}
              {status !== EnumRequestStatus.initial && (
                <>
                  <RequestStatus
                    status={status}
                    Error={
                      <Alert severity="error" data-testid="request-error">
                        An error occurred with the request: {message}
                      </Alert>
                    }
                    Success={
                      <Alert severity="success">
                        <AlertTitle data-testid="undelegate-success">Undelegation request complete</AlertTitle>
                        {message}
                      </Alert>
                    }
                  />
                  <Box
                    sx={{
                      display: 'flex',
                      alignItems: 'center',
                      justifyContent: 'flex-end',
                      p: 3,
                      pt: 0,
                    }}
                  >
                    <Button
                      data-testid="finish-button"
                      variant="contained"
                      disableElevation
                      onClick={() => {
                        setStatus(EnumRequestStatus.initial);
                        initialize();
                      }}
                      size="large"
                    >
                      Finish
                    </Button>
                  </Box>
                </>
              )}
            </>
          </NymCard>
        </Grid>
        {pendingDelegations?.length && (
          <Grid item>
            <NymCard
              title="Pending events"
              subheader="Pending delegations"
              noPadding
              Action={
                <IconButton onClick={() => setShowPendingDelegations((show) => !show)}>
                  {!showPendingDelegations ? <ArrowDropDown /> : <ArrowDropUp />}
                </IconButton>
              }
            >
              {pendingDelegations ? (
                <PendingEvents pendingDelegations={pendingDelegations} show={showPendingDelegations} />
              ) : (
                <div>No pending delegations</div>
              )}
            </NymCard>
          </Grid>
        )}
      </Grid>
    </PageLayout>
  );
};<|MERGE_RESOLUTION|>--- conflicted
+++ resolved
@@ -3,11 +3,7 @@
 import { ArrowDropDown, ArrowDropUp } from '@mui/icons-material';
 import { EnumRequestStatus, NymCard, RequestStatus } from '../../components';
 import { UndelegateForm } from './UndelegateForm';
-<<<<<<< HEAD
-import { getCurrentEpoch, getPendingDelegations, getReverseMixDelegations } from '../../requests';
-import { Epoch, PendingUndelegate, TPagedDelegations } from '../../types';
 import { AppContext } from '../../context/main';
-=======
 import {
   getCurrentEpoch,
   getPendingDelegations,
@@ -15,8 +11,6 @@
   getReverseMixDelegations,
 } from '../../requests';
 import { DelegationResult, Epoch, PendingUndelegate, TPagedDelegations } from '../../types';
-import { ClientContext } from '../../context/main';
->>>>>>> be92171f
 import { PageLayout } from '../../layouts';
 import { removeObjectDuplicates } from '../../utils';
 import { PendingEvents } from './PendingEvents';
